--- conflicted
+++ resolved
@@ -1,11 +1,4 @@
-<<<<<<< HEAD
 """The base algobattle package.
 
 Contains the code to run matches, default battle types, and Problem parent classes.
-"""
-=======
-__title__ = 'Algorithmic Battle'
-__version__ = '3.1.0'
-__author__ = 'Jan Dreier, Henri Lotze'
-__license__ = 'MIT'
->>>>>>> 3807d672
+"""