"""Main battle script. Executes all possible types of battles, see battle --help for all options."""
<<<<<<< HEAD
from __future__ import annotations
from argparse import ArgumentParser, Namespace
=======
from configparser import ConfigParser
>>>>>>> 3d15e505
from contextlib import ExitStack
from dataclasses import dataclass, field
from functools import partial
import sys
import logging
import datetime as dt
from pathlib import Path
from typing import Callable, Literal, TypeVar, cast
import tomli
from algobattle.battle_wrapper import BattleWrapper
from algobattle.fight_handler import FightHandler

from algobattle.match import MatchInfo
from algobattle.team import TeamHandler, TeamInfo
from algobattle.ui import Ui
from algobattle.util import check_path, import_problem_from_path
from algobattle.battle_wrappers.averaged import Averaged
from algobattle.battle_wrappers.iterated import Iterated


def setup_logging(logging_path: Path, verbose_logging: bool, silent: bool):
    """Creates and returns a parent logger.

    Parameters
    ----------
    logging_path : Path
        Path to folder where the logfile should be stored at.
    verbose_logging : bool
        Flag indicating whether to include debug messages in the output
    silent : bool
        Flag indicating whether not to pipe the logging output to stderr.

    Returns
    -------
    logger : Logger
        The Logger object.
    """
    common_logging_level = logging.INFO

    if verbose_logging:
        common_logging_level = logging.DEBUG

    Path(logging_path).mkdir(exist_ok=True)

    t = dt.datetime.now()
    current_timestamp = f"{t.year:04d}-{t.month:02d}-{t.day:02d}_{t.hour:02d}-{t.minute:02d}-{t.second:02d}"
    logging_path = Path(logging_path, current_timestamp + '.log')

    logging.basicConfig(handlers=[logging.FileHandler(logging_path, 'w', 'utf-8')],
                        level=common_logging_level,
                        format='%(asctime)s %(levelname)s: %(message)s',
                        datefmt='%H:%M:%S')
    logger = logging.getLogger('algobattle')

    if not silent:
        # Pipe logging out to console
        _consolehandler = logging.StreamHandler(stream=sys.stderr)
        _consolehandler.setLevel(common_logging_level)

        _consolehandler.setFormatter(logging.Formatter('%(message)s'))

        logger.addHandler(_consolehandler)

    logger.info(f"You can find the log files for this run in {logging_path}")
    return logger


@dataclass
class ProgramConfig:
    problem: Path
    display: Literal["silent", "logs", "ui"]
    logs: Path
    teams: list[TeamInfo]


@dataclass(kw_only=True)
class BattleConfig:
    verbose: bool = False
    safe_build: bool = False
    battle_type: Literal["iterated", "averaged"] = "iterated"
    rounds: int = 5
    points: int = 100
    timeout_build: float | None = 600
    timeout_generator: float | None = 30
    timeout_solver: float | None = 30
    space_generator: int | None = None
    space_solver: int | None = None
    cpus: int = 1


_T = TypeVar("_T")
def _optional(f: Callable[[str], _T]) -> Callable[[str], _T | None]:
    def inner(arg: str) -> _T | None:
        if arg.lower() == "none":
            return None
        else:
            return f(arg)
    return inner


_float = _optional(float)
_int = _optional(int)


def parse_cli_args(args: list[str]) -> tuple[ProgramConfig, BattleConfig, BattleWrapper.Config]:
    """Parse a given CLI arg list into config objects."""

    parser = ArgumentParser()
    parser.add_argument("path", type=check_path, help="Path to the needed files if they aren't specified seperately.")
    parser.add_argument("--problem", type=partial(check_path, type="dir"), help="Path to a problem folder.")
    parser.add_argument("--config", type=partial(check_path, type="file"), help="Path to a config file.")
    parser.add_argument("--logging_path", type=partial(check_path, type="dir"), help="Folder that logs are written into.")
    parser.add_argument("--display", choices=["silent", "logs", "ui"], help="Choose output mode, silent disables all output, logs displays the battle logs on STDERR, ui displays a small GUI showing the progress of the battle.")

    parser.add_argument("--verbose", "-v", dest="verbose", action="store_const", const=True, help="More detailed log output.")
    parser.add_argument("--safe_build", action="store_const", const=True, help="Isolate docker image builds from each other. Significantly slows down battle setup but closes prevents images from interfering with each other.")

    parser.add_argument("--battle_type", choices=["iterated", "averaged"], help="Type of battle wrapper to be used.")
    parser.add_argument("--rounds", type=int, help="Number of rounds that are to be fought in the battle (points are split between all rounds).")
    parser.add_argument("--points", type=int, help="number of points distributed between teams.")

    parser.add_argument("--timeout_build", type=_float, help="Timeout for the build step of each docker image.")
    parser.add_argument("--timeout_generator", type=_float, help="Time limit for the generator execution.")
    parser.add_argument("--timeout_solver", type=_float, help="Time limit for the solver execution.")
    parser.add_argument("--space_generator", type=_int, help="Memory limit for the generator execution, in MB.")
    parser.add_argument("--space_solver", type=_int, help="Memory limit the solver execution, in MB.")
    parser.add_argument("--cpus", type=int, help="Number of cpu cores used for each docker container execution.")
    

    # battle wrappers have their configs automatically added to the CLI args
    for wrapper in (Iterated, Averaged):
        group = parser.add_argument_group(wrapper.name())
        for name, kwargs in wrapper.Config.as_argparse_args():
            group.add_argument(f"--{wrapper.name().lower()}_{name}", **kwargs)

    parsed = parser.parse_args(args)

    cfg_path = cast(Path, getattr(parsed, "config", parsed.path / "config.toml"))
    if cfg_path.is_file():
        with open(cfg_path, "rb") as file:
            try:
                config = tomli.load(file)
            except tomli.TOMLDecodeError as e:
                raise ValueError(f"The config file at {cfg_path} is not a properly formatted TOML file!\n{e}")
    else:
        config = {}

    if "teams" in config:
        team_specs = config["teams"]
    else:
        team_specs = [{
            "name": parsed.path.name,
            "generator": parsed.path / "generator",
            "solver": parsed.path / "solver",
        }]
    teams = []
    for spec in team_specs:
        try:
            name = spec["name"]
            gen = check_path(spec["generator"], type="dir")
            sol = check_path(spec["solver"], type="dir")
            teams.append(TeamInfo(name=name, generator=gen, solver=sol))
        except TypeError:
            raise ValueError(f"The config file at {cfg_path} is incorrectly formatted!")
    
    program_config = ProgramConfig(
        teams=teams,
        problem=getattr(parsed, "problem", cast(Path, parsed.path)),
        display=getattr(parsed, "display", "logs"),
        logs=getattr(parsed, "logging_path", Path.home() / ".algobattle_logs"),
    )

    battle_config = BattleConfig(**config.get("algobattle", {}))
    for name in vars(battle_config):
        if hasattr(parsed, name):
            setattr(battle_config, name, getattr(parsed, name))

    wrapper_config = BattleWrapper.Config(**config.get(battle_config.battle_type, {}))
    for name in vars(battle_config):
        cli_name = f"--{battle_config}_{name}"
        if hasattr(parsed, cli_name):
            setattr(battle_config, name, getattr(parsed, cli_name))

    return program_config, battle_config, wrapper_config


def main():
    """Entrypoint of `algobattle` CLI."""
    try:
        program_config, battle_config, wrapper_config = parse_cli_args(sys.argv[1:])
        logger = setup_logging(program_config.logs, battle_config.verbose, program_config.display != "logs")

    except KeyboardInterrupt:
        raise SystemExit("Received keyboard interrupt, terminating execution.")

    try:
<<<<<<< HEAD
        problem = import_problem_from_path(program_config.problem)
        fight_handler = FightHandler(problem, timeout_generator=battle_config.timeout_generator,
            timeout_solver=battle_config.timeout_solver, space_generator=battle_config.space_solver,
            space_solver=battle_config.space_solver, cpus=battle_config.cpus)
        wrapper = BattleWrapper.initialize(battle_config.battle_type, fight_handler, wrapper_config)
        with MatchInfo.build(
            problem=problem,
            wrapper=wrapper,
            teams=program_config.teams,
            rounds=battle_config.rounds,
            safe_build=battle_config.safe_build,
        ) as match_info, ExitStack() as stack:
            if program_config.display == "ui":
=======
        logger.debug('Options for this run: {}'.format(options))
        logger.debug('Contents of sys.argv: {}'.format(sys.argv))
        logger.debug('Using additional configuration options from file "%s".', options.config)
        team_infos = [TeamInfo(*info) for info in zip(team_names, generators, solvers)]

        config = ConfigParser()
        config.read(options.config)
        timeout = float(config["run_parameters"]["timeout_build"])
        with TeamHandler.build(team_infos, timeout=timeout, safe_build=options.safe_build) as teams, ExitStack() as stack:
            if display_ui:
>>>>>>> 3d15e505
                ui = Ui()
                stack.enter_context(ui)
            else:
                ui = None

            match_info = MatchInfo.build(
                battle_type=options.battle_type,
                problem_path=problem_path,
                config_path=options.config,
                teams=teams,
                rounds=options.battle_rounds
            )
            result = match_info.run_match(ui)

            logger.info('#' * 78)
            logger.info(str(result))
            if battle_config.points > 0:
                points = result.calculate_points(battle_config.points)
                for team, pts in points.items():
                    logger.info(f"Group {team} gained {pts:.1f} points.")

    except KeyboardInterrupt:
        logger.critical("Received keyboard interrupt, terminating execution.")


if __name__ == "__main__":
    main()<|MERGE_RESOLUTION|>--- conflicted
+++ resolved
@@ -1,10 +1,6 @@
 """Main battle script. Executes all possible types of battles, see battle --help for all options."""
-<<<<<<< HEAD
 from __future__ import annotations
 from argparse import ArgumentParser, Namespace
-=======
-from configparser import ConfigParser
->>>>>>> 3d15e505
 from contextlib import ExitStack
 from dataclasses import dataclass, field
 from functools import partial
@@ -201,44 +197,19 @@
         raise SystemExit("Received keyboard interrupt, terminating execution.")
 
     try:
-<<<<<<< HEAD
         problem = import_problem_from_path(program_config.problem)
         fight_handler = FightHandler(problem, timeout_generator=battle_config.timeout_generator,
             timeout_solver=battle_config.timeout_solver, space_generator=battle_config.space_solver,
             space_solver=battle_config.space_solver, cpus=battle_config.cpus)
         wrapper = BattleWrapper.initialize(battle_config.battle_type, fight_handler, wrapper_config)
-        with MatchInfo.build(
-            problem=problem,
-            wrapper=wrapper,
-            teams=program_config.teams,
-            rounds=battle_config.rounds,
-            safe_build=battle_config.safe_build,
-        ) as match_info, ExitStack() as stack:
+        with TeamHandler.build(program_config.teams) as teams, ExitStack() as stack:
             if program_config.display == "ui":
-=======
-        logger.debug('Options for this run: {}'.format(options))
-        logger.debug('Contents of sys.argv: {}'.format(sys.argv))
-        logger.debug('Using additional configuration options from file "%s".', options.config)
-        team_infos = [TeamInfo(*info) for info in zip(team_names, generators, solvers)]
-
-        config = ConfigParser()
-        config.read(options.config)
-        timeout = float(config["run_parameters"]["timeout_build"])
-        with TeamHandler.build(team_infos, timeout=timeout, safe_build=options.safe_build) as teams, ExitStack() as stack:
-            if display_ui:
->>>>>>> 3d15e505
                 ui = Ui()
                 stack.enter_context(ui)
             else:
                 ui = None
 
-            match_info = MatchInfo.build(
-                battle_type=options.battle_type,
-                problem_path=problem_path,
-                config_path=options.config,
-                teams=teams,
-                rounds=options.battle_rounds
-            )
+            match_info = MatchInfo(wrapper, teams, rounds=battle_config.rounds)
             result = match_info.run_match(ui)
 
             logger.info('#' * 78)
