<<<<<<< HEAD
"""A Battle is the portion of a match where a specific team generates instances and another one solves them.

This module contains the :class:`Battle` class, which speciefies how each type of battle is fought and scored,
some basic battle types, and related classed.
"""
from dataclasses import dataclass
from importlib.metadata import entry_points
from abc import abstractmethod
from typing import (
    Any,
    ClassVar,
    Generic,
    Protocol,
    TypeAlias,
    TypeVar,
)

from pydantic import Field

from algobattle.docker_util import (
    Generator,
    ProgramRunInfo,
    ProgramUiProxy,
    Solver,
)
from algobattle.problem import InstanceT, Problem, SolutionT
from algobattle.util import Encodable, Role, inherit_docs, BaseModel


_BattleConfig: TypeAlias = Any
"""Type alias used to generate correct typings when subclassing :class:`Battle`.

Each battle type's :meth:`run` method is guaranteed to be passed an instance of its own :class:`BattleConfig` object.
But due to limitations in the python type system we are currently not able to express this properly.
When creating your own battle type it is recommended to not use this alias and instead use the :class:`BattleConfig` of
the new battle type directly.
"""
T = TypeVar("T")


class Fight(BaseModel):
    """The result of one fight between the participating teams.

    For a more detailed description of what each fight looks like, see :meth:`FightHandler.run`.
    """

    score: float
    """The solving Team's score.

    Always a number in [0, 1]. 0 indicates a total failure of the solver, 1 that it succeeded perfectly.
    """
    max_size: int
    """The maximum size of an instance the generator was allowed to create."""
    generator: ProgramRunInfo
    """Data about the generator's execution."""
    solver: ProgramRunInfo | None
    """Data about the solver's execution."""


class FightUiProxy(Protocol):
    """Provides an interface for :class:`Fight` to update the ui."""

    generator: ProgramUiProxy
    solver: ProgramUiProxy

    @abstractmethod
    def start(self, max_size: int) -> None:
        """Informs the ui that a new fight has been started."""

    @abstractmethod
    def update(self, role: Role, data: ProgramRunInfo) -> None:
        """Updates the ui's current fight section with new data about a program."""

    @abstractmethod
    def end(self) -> None:
        """Informs the ui that the fight has finished running and has been added to the battle's `.fight_results`."""


@dataclass
class FightHandler(Generic[InstanceT, SolutionT]):
    """Helper class to run fights of a given battle."""

    _problem: Problem[InstanceT, SolutionT]
    _generator: Generator[InstanceT, SolutionT]
    _solver: Solver[InstanceT, SolutionT]
    _battle: "Battle"
    _ui: FightUiProxy
    _set_cpus: str | None = None

    def _saved(self, fight: Fight) -> Fight:
        self._battle.fight_results.append(fight)
        self._ui.end()
        return fight

    async def run(
        self,
        max_size: int,
        *,
        timeout_generator: float | None = ...,
        space_generator: int | None = ...,
        cpus_generator: int = ...,
        timeout_solver: float | None = ...,
        space_solver: int | None = ...,
        cpus_solver: int = ...,
        generator_battle_input: Encodable | None = None,
        solver_battle_input: Encodable | None = None,
        generator_battle_output: type[Encodable] | None = None,
        solver_battle_output: type[Encodable] | None = None,
    ) -> Fight:
        """Execute a single fight of a battle.

        First the generator will be run and its output parsed. Then the solver will be given the created instance
        and run. Its output gets parsed into a solution, which will then be scored.
        The timeout, space, and cpu arguments each override the corresponding match config options if set. Leaving them
        unset results in the config options being used.

        Args:
            max_size: The maximum instance size the generator is allowed to create.
            timeout_generator: Timeout in seconds for the generator to finish running. `None` means it is given an
                unlimited amount of time.
            space_generator: Memory space in MB the generator has access to. `None` means it is given an unlimited
                amount of space.
            cpus_generator: Number of physical cpu cores the generator can use.
            timeout_solver: Timeout in seconds for the solver to finish running. `None` means it is given an unlimited
                amount of time.
            space_solver: Memory space in MB the solver has access to. `None` means it is given
                an unlimited amount of space.
            cpus_solver: Number of physical cpu cores the solver can use.
            generator_battle_input: Additional data the generator will be provided with.
            solver_battle_input: Additional data the solver will be provided with.
            generator_battle_output: Class used to parse additional data the generator outputs into a python object.
            solver_battle_output: Class used to parse additional data the solver outputs into a python object.

        Returns:
            The resulting info about the executed fight.
        """
        min_size = self._problem.min_size
        if max_size < min_size:
            raise ValueError(
                f"Cannot run battle at size {max_size} since it is smaller than the smallest "
                "size the problem allows ({min_size})."
            )
        ui = self._ui
        ui.start(max_size)
        gen_result = await self._generator.run(
            max_size=max_size,
            timeout=timeout_generator,
            space=space_generator,
            cpus=cpus_generator,
            battle_input=generator_battle_input,
            battle_output=generator_battle_output,
            set_cpus=self._set_cpus,
            ui=ui.generator,
        )
        ui.update(Role.generator, gen_result.info)
        if gen_result.instance is None:
            return self._saved(Fight(score=1, max_size=max_size, generator=gen_result.info, solver=None))

        sol_result = await self._solver.run(
            gen_result.instance,
            max_size=max_size,
            timeout=timeout_solver,
            space=space_solver,
            cpus=cpus_solver,
            battle_input=solver_battle_input,
            battle_output=solver_battle_output,
            set_cpus=self._set_cpus,
            ui=ui.solver,
        )
        ui.update(Role.solver, sol_result.info)
        if sol_result.solution is None:
            return self._saved(Fight(score=0, max_size=max_size, generator=gen_result.info, solver=sol_result.info))

        score = self._problem.score(
            instance=gen_result.instance, solver_solution=sol_result.solution, generator_solution=gen_result.solution
        )
        score = max(0, min(1, float(score)))
        return self._saved(Fight(score=score, max_size=max_size, generator=gen_result.info, solver=sol_result.info))


# We need this to be here to prevent an import cycle between match.py and battle.py
class BattleUiProxy(Protocol):
    """Provides an interface for :class:`Battle` to update the Ui."""

    fight_ui: FightUiProxy

    @abstractmethod
    def update_data(self, data: "Battle.UiData") -> None:
        """Passes new custom display data to the Ui.

        See :class:`Battle.UiData` for further details.
        """


class Battle(BaseModel):
    """Base for classes that execute a specific kind of battle.

    Each battle type determines what parameters each fight will be fought with, how many fights are fought, and how
    they will ultimately be scored.
    """

    fight_results: list[Fight] = Field(default_factory=list)
    """The list of fights that have been fought in this battle."""
    run_exception: str | None = None
    """The description of an otherwise unhandeled exception that occured during the execution of :meth:`Battle.run`."""

    _battle_types: ClassVar[dict[str, type["Battle"]]] = {}
    """Dictionary mapping the names of all registered battle types to their python classes."""

    class BattleConfig(BaseModel):
        """Config object for each specific battle type.

        A custom battle type can override this class to specify config options it uses. They will be parsed from a
        dictionary located at `battle.NAME` in the main config file, where NAME is the specific batle type's name.
        The created object will then be passed to the :meth:`Battle.run` method with its fields set accordingly.
        """

    class UiData(BaseModel):
        """Object containing custom diplay data.

        The display data object will be displayed as key-value pairs generated from the :meth:`.field` method.
        You can use the normally available pydantic config options to customize what these will look like.
        """

    @staticmethod
    def all() -> dict[str, type["Battle"]]:
        """Returns a dictionary mapping the names of all registered battle types to their python classes.

        It includes all subclasses of :class:`Battle` that have been initialized so far, including ones exposed to the
        algobattle module via the `algobattle.battle` entrypoint hook.
        """
        for entrypoint in entry_points(group="algobattle.battle"):
            if entrypoint.name not in Battle._battle_types:
                battle: type[Battle] = entrypoint.load()
                Battle._battle_types[battle.name()] = battle
        return Battle._battle_types

    def __init_subclass__(cls) -> None:
        if cls.name() not in Battle._battle_types:
            Battle._battle_types[cls.name()] = cls
        return super().__init_subclass__()

    @abstractmethod
    def score(self) -> float:
        """Calculates the score the solver has achieved during this battle.

        Should always be a nonnegative float, with higher values indicating a better performance of the solver.
        """
        raise NotImplementedError

    @staticmethod
    def format_score(score: float) -> str:
        """Formats a given score nicely.

        Purely auxialiary method that can be used to customize how a score will be rendered.
        """
        return f"{score:.2f}"

    @classmethod
    def name(cls) -> str:
        """Name of this battle type.

        Defaults to the battle class's name. Can be used to customize this behaviour if e.g. a battle type should have a
        name that is not a valid python identifier.
        """
        return cls.__name__

    @abstractmethod
    async def run_battle(
        self, fight: FightHandler[InstanceT, SolutionT], config: _BattleConfig, min_size: int, ui: BattleUiProxy
    ) -> None:
        """Executes one battle.

        Args:
            fight: The :class:`FightHandler` used to run each fight of this battle. It already contains information
                about the participating teams, default config settings, etc. Each fight can be executed using the
                :meth:`FightHandler.run` method.
            config: An instance of this battle type's :class:`BattleConfig` class, parsed from the corresponding section
                of the config file.
            min_size: The minimum size valid for this problem.
            ui: An interface to interact with the ui.
        """
        raise NotImplementedError


class Iterated(Battle):
    """Class that executes an iterated battle."""

    results: list[int] = Field(default_factory=list)

    @inherit_docs
    class BattleConfig(Battle.BattleConfig):
        rounds: int = 5
        """Number of times the instance size will be increased until the solver fails to produce correct solutions."""
        maximum_size: int = 50_000
        """Maximum instance size that will be tried."""
        exponent: int = 2
        """Determines how quickly the instance size grows."""
        minimum_score: float = 1
        """Minimum score that a solver needs to achieve in order to pass."""

    @inherit_docs
    class UiData(Battle.UiData):
        reached: list[int]
        cap: int

    async def run_battle(
        self, fight: FightHandler[InstanceT, SolutionT], config: BattleConfig, min_size: int, ui: BattleUiProxy
    ) -> None:
        """Execute an iterated battle.

        Incrementally tries to search for the highest n for which the solver is still able to solve instances.
        The base increment value is multiplied with the number of iterations since the last unsolvable instance to the
        given exponent. Only once the solver fails directly after the multiplier is reset, it counts as failed. Since
        this would heavily favour probabilistic algorithms (That may have only failed by chance and are able to solve a
        certain instance size on a second try), we cap the maximum solution size by the last value that an algorithm
        has failed on. If the solver never stops, the battle will run until the instance size reaches `iteration_cap`.

        This process is repeated `rounds` many times, with each round being completely independent of each other.
        """
        for _ in range(config.rounds):
            base_increment = 0
            alive = True
            reached = 0
            cap = config.maximum_size
            current = min_size
            while alive:
                ui.update_data(self.UiData(reached=self.results + [reached], cap=cap))
                result = await fight.run(current)
                score = result.score
                if score < config.minimum_score:
                    alive = False

                if not alive and base_increment > 1:
                    # The step size increase was too aggressive, take it back and reset the base_increment
                    cap = current
                    current -= base_increment**config.exponent
                    base_increment = 0
                    alive = True
                elif current > reached and alive:
                    # We solved an instance of bigger size than before
                    reached = current

                if current + 1 > cap:
                    alive = False
                else:
                    base_increment += 1
                    current += base_increment**config.exponent

                    if current >= cap:
                        # We have failed at this value of n already, reset the step size!
                        current -= base_increment**config.exponent - 1
                        base_increment = 1
            self.results.append(reached)

    @inherit_docs
    def score(self) -> float:
        """Averages the highest instance size reached in each round."""
        return 0 if len(self.results) == 0 else sum(self.results) / len(self.results)

    @inherit_docs
    @staticmethod
    def format_score(score: float) -> str:
        return str(int(score))


class Averaged(Battle):
    """Class that executes an averaged battle."""

    @inherit_docs
    class BattleConfig(Battle.BattleConfig):
        instance_size: int = 10
        """Instance size that will be fought at."""
        num_fights: int = 10
        """Number of iterations in each round."""

    @inherit_docs
    class UiData(Battle.UiData):
        round: int

    async def run_battle(
        self, fight: FightHandler[InstanceT, SolutionT], config: BattleConfig, min_size: int, ui: BattleUiProxy
    ) -> None:
        """Execute an averaged battle.

        This simple battle type just executes `iterations` many fights after each other at size `instance_size`.
        """
        if config.instance_size < min_size:
            raise ValueError(f"size {config.instance_size} is smaller than the smallest valid size, {min_size}.")
        for i in range(config.num_fights):
            ui.update_data(self.UiData(round=i + 1))
            await fight.run(config.instance_size)

    @inherit_docs
    def score(self) -> float:
        """Averages the score of each fight."""
        if len(self.fight_results) == 0:
            return 0
        else:
            return sum(f.score for f in self.fight_results) / len(self.fight_results)

    @inherit_docs
    @staticmethod
    def format_score(score: float) -> str:
        return format(score, ".0%")
=======
"""A Battle is the portion of a match where a specific team generates instances and another one solves them.

This module contains the :class:`Battle` class, which speciefies how each type of battle is fought and scored,
some basic battle types, and related classed.
"""
from dataclasses import dataclass
from importlib.metadata import entry_points
from abc import abstractmethod
from typing import (
    Any,
    ClassVar,
    Generic,
    Protocol,
    TypeAlias,
    TypeVar,
)

from pydantic import Field

from algobattle.docker_util import (
    Generator,
    ProgramRunInfo,
    ProgramUiProxy,
    Solver,
)
from algobattle.problem import InstanceT, Problem, SolutionT
from algobattle.util import Encodable, Role, inherit_docs, BaseModel


_BattleConfig: TypeAlias = Any
"""Type alias used to generate correct typings when subclassing :class:`Battle`.

Each battle type's :meth:`run` method is guaranteed to be passed an instance of its own :class:`BattleConfig` object.
But due to limitations in the python type system we are currently not able to express this properly.
When creating your own battle type it is recommended to not use this alias and instead use the :class:`BattleConfig` of
the new battle type directly.
"""
T = TypeVar("T")


class Fight(BaseModel):
    """The result of one fight between the participating teams.

    For a more detailed description of what each fight looks like, see :meth:`FightHandler.run`.
    """

    score: float
    """The solving Team's score.

    Always a number in [0, 1]. 0 indicates a total failure of the solver, 1 that it succeeded perfectly.
    """
    max_size: int
    """The maximum size of an instance the generator was allowed to create."""
    generator: ProgramRunInfo
    """Data about the generator's execution."""
    solver: ProgramRunInfo | None
    """Data about the solver's execution."""


class FightUiProxy(Protocol):
    """Provides an interface for :class:`Fight` to update the ui."""

    generator: ProgramUiProxy
    solver: ProgramUiProxy

    @abstractmethod
    def start(self, max_size: int) -> None:
        """Informs the ui that a new fight has been started."""

    @abstractmethod
    def update(self, role: Role, data: ProgramRunInfo) -> None:
        """Updates the ui's current fight section with new data about a program."""

    @abstractmethod
    def end(self) -> None:
        """Informs the ui that the fight has finished running and has been added to the battle's `.fight_results`."""


@dataclass
class FightHandler(Generic[InstanceT, SolutionT]):
    """Helper class to run fights of a given battle."""

    _problem: Problem[InstanceT, SolutionT]
    _generator: Generator[InstanceT, SolutionT]
    _solver: Solver[InstanceT, SolutionT]
    _battle: "Battle"
    _ui: FightUiProxy
    _set_cpus: str | None = None

    def _saved(self, fight: Fight) -> Fight:
        self._battle.fight_results.append(fight)
        self._ui.end()
        return fight

    async def run(
        self,
        max_size: int,
        *,
        timeout_generator: float | None = ...,
        space_generator: int | None = ...,
        cpus_generator: int = ...,
        timeout_solver: float | None = ...,
        space_solver: int | None = ...,
        cpus_solver: int = ...,
        generator_battle_input: Encodable | None = None,
        solver_battle_input: Encodable | None = None,
        generator_battle_output: type[Encodable] | None = None,
        solver_battle_output: type[Encodable] | None = None,
    ) -> Fight:
        """Execute a single fight of a battle.

        First the generator will be run and its output parsed. Then the solver will be given the created instance
        and run. Its output gets parsed into a solution, which will then be scored.
        The timeout, space, and cpu arguments each override the corresponding match config options if set. Leaving them
        unset results in the config options being used.

        Args:
            max_size: The maximum instance size the generator is allowed to create.
            timeout_generator: Timeout in seconds for the generator to finish running. `None` means it is given an
                unlimited amount of time.
            space_generator: Memory space in MB the generator has access to. `None` means it is given an unlimited
                amount of space.
            cpus_generator: Number of physical cpu cores the generator can use.
            timeout_solver: Timeout in seconds for the solver to finish running. `None` means it is given an unlimited
                amount of time.
            space_solver: Memory space in MB the solver has access to. `None` means it is given
                an unlimited amount of space.
            cpus_solver: Number of physical cpu cores the solver can use.
            generator_battle_input: Additional data the generator will be provided with.
            solver_battle_input: Additional data the solver will be provided with.
            generator_battle_output: Class used to parse additional data the generator outputs into a python object.
            solver_battle_output: Class used to parse additional data the solver outputs into a python object.

        Returns:
            The resulting info about the executed fight.
        """
        min_size = self._problem.min_size
        if max_size < min_size:
            raise ValueError(
                f"Cannot run battle at size {max_size} since it is smaller than the smallest "
                "size the problem allows ({min_size})."
            )
        ui = self._ui
        ui.start(max_size)
        gen_result = await self._generator.run(
            max_size=max_size,
            timeout=timeout_generator,
            space=space_generator,
            cpus=cpus_generator,
            battle_input=generator_battle_input,
            battle_output=generator_battle_output,
            set_cpus=self._set_cpus,
            ui=ui.generator,
        )
        ui.update(Role.generator, gen_result.info)
        if gen_result.instance is None:
            return self._saved(Fight(score=1, max_size=max_size, generator=gen_result.info, solver=None))

        sol_result = await self._solver.run(
            gen_result.instance,
            max_size=max_size,
            timeout=timeout_solver,
            space=space_solver,
            cpus=cpus_solver,
            battle_input=solver_battle_input,
            battle_output=solver_battle_output,
            set_cpus=self._set_cpus,
            ui=ui.solver,
        )
        ui.update(Role.solver, sol_result.info)
        if sol_result.solution is None:
            return self._saved(Fight(score=0, max_size=max_size, generator=gen_result.info, solver=sol_result.info))

        if self._problem.with_solution:
            assert gen_result.solution is not None
            score = self._problem.score(
                gen_result.instance, solver_solution=sol_result.solution, generator_solution=gen_result.solution
            )
        else:
            score = self._problem.score(gen_result.instance, solution=sol_result.solution)
        score = max(0, min(1, float(score)))
        return self._saved(Fight(score=score, max_size=max_size, generator=gen_result.info, solver=sol_result.info))


# We need this to be here to prevent an import cycle between match.py and battle.py
class BattleUiProxy(Protocol):
    """Provides an interface for :class:`Battle` to update the Ui."""

    fight_ui: FightUiProxy

    @abstractmethod
    def update_data(self, data: "Battle.UiData") -> None:
        """Passes new custom display data to the Ui.

        See :class:`Battle.UiData` for further details.
        """


class Battle(BaseModel):
    """Base for classes that execute a specific kind of battle.

    Each battle type determines what parameters each fight will be fought with, how many fights are fought, and how
    they will ultimately be scored.
    """

    fight_results: list[Fight] = Field(default_factory=list)
    """The list of fights that have been fought in this battle."""
    run_exception: str | None = None
    """The description of an otherwise unhandeled exception that occured during the execution of :meth:`Battle.run`."""

    _battle_types: ClassVar[dict[str, type["Battle"]]] = {}
    """Dictionary mapping the names of all registered battle types to their python classes."""

    class BattleConfig(BaseModel):
        """Config object for each specific battle type.

        A custom battle type can override this class to specify config options it uses. They will be parsed from a
        dictionary located at `battle.NAME` in the main config file, where NAME is the specific batle type's name.
        The created object will then be passed to the :meth:`Battle.run` method with its fields set accordingly.
        """

    class UiData(BaseModel):
        """Object containing custom diplay data.

        The display data object will be displayed as key-value pairs generated from the :meth:`.field` method.
        You can use the normally available pydantic config options to customize what these will look like.
        """

    @staticmethod
    def all() -> dict[str, type["Battle"]]:
        """Returns a dictionary mapping the names of all registered battle types to their python classes.

        It includes all subclasses of :class:`Battle` that have been initialized so far, including ones exposed to the
        algobattle module via the `algobattle.battle` entrypoint hook.
        """
        for entrypoint in entry_points(group="algobattle.battle"):
            if entrypoint.name not in Battle._battle_types:
                battle: type[Battle] = entrypoint.load()
                Battle._battle_types[battle.name()] = battle
        return Battle._battle_types

    def __init_subclass__(cls) -> None:
        if cls.name() not in Battle._battle_types:
            Battle._battle_types[cls.name()] = cls
        return super().__init_subclass__()

    @abstractmethod
    def score(self) -> float:
        """Calculates the score the solver has achieved during this battle.

        Should always be a nonnegative float, with higher values indicating a better performance of the solver.
        """
        raise NotImplementedError

    @staticmethod
    def format_score(score: float) -> str:
        """Formats a given score nicely.

        Purely auxialiary method that can be used to customize how a score will be rendered.
        """
        return f"{score:.2f}"

    @classmethod
    def name(cls) -> str:
        """Name of this battle type.

        Defaults to the battle class's name. Can be used to customize this behaviour if e.g. a battle type should have a
        name that is not a valid python identifier.
        """
        return cls.__name__

    @abstractmethod
    async def run_battle(
        self, fight: FightHandler[InstanceT, SolutionT], config: _BattleConfig, min_size: int, ui: BattleUiProxy
    ) -> None:
        """Executes one battle.

        Args:
            fight: The :class:`FightHandler` used to run each fight of this battle. It already contains information
                about the participating teams, default config settings, etc. Each fight can be executed using the
                :meth:`FightHandler.run` method.
            config: An instance of this battle type's :class:`BattleConfig` class, parsed from the corresponding section
                of the config file.
            min_size: The minimum size valid for this problem.
            ui: An interface to interact with the ui.
        """
        raise NotImplementedError


class Iterated(Battle):
    """Class that executes an iterated battle."""

    results: list[int] = Field(default_factory=list)

    @inherit_docs
    class BattleConfig(Battle.BattleConfig):
        rounds: int = 5
        """Number of times the instance size will be increased until the solver fails to produce correct solutions."""
        maximum_size: int = 50_000
        """Maximum instance size that will be tried."""
        exponent: int = 2
        """Determines how quickly the instance size grows."""
        minimum_score: float = 1
        """Minimum score that a solver needs to achieve in order to pass."""

    @inherit_docs
    class UiData(Battle.UiData):
        reached: list[int]
        cap: int

    async def run_battle(
        self, fight: FightHandler[InstanceT, SolutionT], config: BattleConfig, min_size: int, ui: BattleUiProxy
    ) -> None:
        """Execute an iterated battle.

        Incrementally tries to search for the highest n for which the solver is still able to solve instances.
        The base increment value is multiplied with the number of iterations since the last unsolvable instance to the
        given exponent. Only once the solver fails directly after the multiplier is reset, it counts as failed. Since
        this would heavily favour probabilistic algorithms (That may have only failed by chance and are able to solve a
        certain instance size on a second try), we cap the maximum solution size by the last value that an algorithm
        has failed on. If the solver never stops, the battle will run until the instance size reaches `iteration_cap`.

        This process is repeated `rounds` many times, with each round being completely independent of each other.
        """
        for _ in range(config.rounds):
            base_increment = 0
            alive = True
            reached = 0
            cap = config.maximum_size
            current = min_size
            while alive:
                ui.update_data(self.UiData(reached=self.results + [reached], cap=cap))
                result = await fight.run(current)
                score = result.score
                if score < config.minimum_score:
                    alive = False

                if not alive and base_increment > 1:
                    # The step size increase was too aggressive, take it back and reset the base_increment
                    cap = current
                    current -= base_increment**config.exponent
                    base_increment = 0
                    alive = True
                elif current > reached and alive:
                    # We solved an instance of bigger size than before
                    reached = current

                if current + 1 > cap:
                    alive = False
                else:
                    base_increment += 1
                    current += base_increment**config.exponent

                    if current >= cap:
                        # We have failed at this value of n already, reset the step size!
                        current -= base_increment**config.exponent - 1
                        base_increment = 1
            self.results.append(reached)

    @inherit_docs
    def score(self) -> float:
        """Averages the highest instance size reached in each round."""
        return 0 if len(self.results) == 0 else sum(self.results) / len(self.results)

    @inherit_docs
    @staticmethod
    def format_score(score: float) -> str:
        return str(int(score))


class Averaged(Battle):
    """Class that executes an averaged battle."""

    @inherit_docs
    class BattleConfig(Battle.BattleConfig):
        instance_size: int = 10
        """Instance size that will be fought at."""
        num_fights: int = 10
        """Number of iterations in each round."""

    @inherit_docs
    class UiData(Battle.UiData):
        round: int

    async def run_battle(
        self, fight: FightHandler[InstanceT, SolutionT], config: BattleConfig, min_size: int, ui: BattleUiProxy
    ) -> None:
        """Execute an averaged battle.

        This simple battle type just executes `iterations` many fights after each other at size `instance_size`.
        """
        if config.instance_size < min_size:
            raise ValueError(f"size {config.instance_size} is smaller than the smallest valid size, {min_size}.")
        for i in range(config.num_fights):
            ui.update_data(self.UiData(round=i + 1))
            await fight.run(config.instance_size)

    @inherit_docs
    def score(self) -> float:
        """Averages the score of each fight."""
        if len(self.fight_results) == 0:
            return 0
        else:
            return sum(f.score for f in self.fight_results) / len(self.fight_results)

    @inherit_docs
    @staticmethod
    def format_score(score: float) -> str:
        return format(score, ".0%")
>>>>>>> 6e0033ac
<|MERGE_RESOLUTION|>--- conflicted
+++ resolved
@@ -1,4 +1,3 @@
-<<<<<<< HEAD
 """A Battle is the portion of a match where a specific team generates instances and another one solves them.
 
 This module contains the :class:`Battle` class, which speciefies how each type of battle is fought and scored,
@@ -172,9 +171,13 @@
         if sol_result.solution is None:
             return self._saved(Fight(score=0, max_size=max_size, generator=gen_result.info, solver=sol_result.info))
 
-        score = self._problem.score(
-            instance=gen_result.instance, solver_solution=sol_result.solution, generator_solution=gen_result.solution
-        )
+        if self._problem.with_solution:
+            assert gen_result.solution is not None
+            score = self._problem.score(
+                gen_result.instance, solver_solution=sol_result.solution, generator_solution=gen_result.solution
+            )
+        else:
+            score = self._problem.score(gen_result.instance, solution=sol_result.solution)
         score = max(0, min(1, float(score)))
         return self._saved(Fight(score=score, max_size=max_size, generator=gen_result.info, solver=sol_result.info))
 
@@ -403,415 +406,4 @@
     @inherit_docs
     @staticmethod
     def format_score(score: float) -> str:
-        return format(score, ".0%")
-=======
-"""A Battle is the portion of a match where a specific team generates instances and another one solves them.
-
-This module contains the :class:`Battle` class, which speciefies how each type of battle is fought and scored,
-some basic battle types, and related classed.
-"""
-from dataclasses import dataclass
-from importlib.metadata import entry_points
-from abc import abstractmethod
-from typing import (
-    Any,
-    ClassVar,
-    Generic,
-    Protocol,
-    TypeAlias,
-    TypeVar,
-)
-
-from pydantic import Field
-
-from algobattle.docker_util import (
-    Generator,
-    ProgramRunInfo,
-    ProgramUiProxy,
-    Solver,
-)
-from algobattle.problem import InstanceT, Problem, SolutionT
-from algobattle.util import Encodable, Role, inherit_docs, BaseModel
-
-
-_BattleConfig: TypeAlias = Any
-"""Type alias used to generate correct typings when subclassing :class:`Battle`.
-
-Each battle type's :meth:`run` method is guaranteed to be passed an instance of its own :class:`BattleConfig` object.
-But due to limitations in the python type system we are currently not able to express this properly.
-When creating your own battle type it is recommended to not use this alias and instead use the :class:`BattleConfig` of
-the new battle type directly.
-"""
-T = TypeVar("T")
-
-
-class Fight(BaseModel):
-    """The result of one fight between the participating teams.
-
-    For a more detailed description of what each fight looks like, see :meth:`FightHandler.run`.
-    """
-
-    score: float
-    """The solving Team's score.
-
-    Always a number in [0, 1]. 0 indicates a total failure of the solver, 1 that it succeeded perfectly.
-    """
-    max_size: int
-    """The maximum size of an instance the generator was allowed to create."""
-    generator: ProgramRunInfo
-    """Data about the generator's execution."""
-    solver: ProgramRunInfo | None
-    """Data about the solver's execution."""
-
-
-class FightUiProxy(Protocol):
-    """Provides an interface for :class:`Fight` to update the ui."""
-
-    generator: ProgramUiProxy
-    solver: ProgramUiProxy
-
-    @abstractmethod
-    def start(self, max_size: int) -> None:
-        """Informs the ui that a new fight has been started."""
-
-    @abstractmethod
-    def update(self, role: Role, data: ProgramRunInfo) -> None:
-        """Updates the ui's current fight section with new data about a program."""
-
-    @abstractmethod
-    def end(self) -> None:
-        """Informs the ui that the fight has finished running and has been added to the battle's `.fight_results`."""
-
-
-@dataclass
-class FightHandler(Generic[InstanceT, SolutionT]):
-    """Helper class to run fights of a given battle."""
-
-    _problem: Problem[InstanceT, SolutionT]
-    _generator: Generator[InstanceT, SolutionT]
-    _solver: Solver[InstanceT, SolutionT]
-    _battle: "Battle"
-    _ui: FightUiProxy
-    _set_cpus: str | None = None
-
-    def _saved(self, fight: Fight) -> Fight:
-        self._battle.fight_results.append(fight)
-        self._ui.end()
-        return fight
-
-    async def run(
-        self,
-        max_size: int,
-        *,
-        timeout_generator: float | None = ...,
-        space_generator: int | None = ...,
-        cpus_generator: int = ...,
-        timeout_solver: float | None = ...,
-        space_solver: int | None = ...,
-        cpus_solver: int = ...,
-        generator_battle_input: Encodable | None = None,
-        solver_battle_input: Encodable | None = None,
-        generator_battle_output: type[Encodable] | None = None,
-        solver_battle_output: type[Encodable] | None = None,
-    ) -> Fight:
-        """Execute a single fight of a battle.
-
-        First the generator will be run and its output parsed. Then the solver will be given the created instance
-        and run. Its output gets parsed into a solution, which will then be scored.
-        The timeout, space, and cpu arguments each override the corresponding match config options if set. Leaving them
-        unset results in the config options being used.
-
-        Args:
-            max_size: The maximum instance size the generator is allowed to create.
-            timeout_generator: Timeout in seconds for the generator to finish running. `None` means it is given an
-                unlimited amount of time.
-            space_generator: Memory space in MB the generator has access to. `None` means it is given an unlimited
-                amount of space.
-            cpus_generator: Number of physical cpu cores the generator can use.
-            timeout_solver: Timeout in seconds for the solver to finish running. `None` means it is given an unlimited
-                amount of time.
-            space_solver: Memory space in MB the solver has access to. `None` means it is given
-                an unlimited amount of space.
-            cpus_solver: Number of physical cpu cores the solver can use.
-            generator_battle_input: Additional data the generator will be provided with.
-            solver_battle_input: Additional data the solver will be provided with.
-            generator_battle_output: Class used to parse additional data the generator outputs into a python object.
-            solver_battle_output: Class used to parse additional data the solver outputs into a python object.
-
-        Returns:
-            The resulting info about the executed fight.
-        """
-        min_size = self._problem.min_size
-        if max_size < min_size:
-            raise ValueError(
-                f"Cannot run battle at size {max_size} since it is smaller than the smallest "
-                "size the problem allows ({min_size})."
-            )
-        ui = self._ui
-        ui.start(max_size)
-        gen_result = await self._generator.run(
-            max_size=max_size,
-            timeout=timeout_generator,
-            space=space_generator,
-            cpus=cpus_generator,
-            battle_input=generator_battle_input,
-            battle_output=generator_battle_output,
-            set_cpus=self._set_cpus,
-            ui=ui.generator,
-        )
-        ui.update(Role.generator, gen_result.info)
-        if gen_result.instance is None:
-            return self._saved(Fight(score=1, max_size=max_size, generator=gen_result.info, solver=None))
-
-        sol_result = await self._solver.run(
-            gen_result.instance,
-            max_size=max_size,
-            timeout=timeout_solver,
-            space=space_solver,
-            cpus=cpus_solver,
-            battle_input=solver_battle_input,
-            battle_output=solver_battle_output,
-            set_cpus=self._set_cpus,
-            ui=ui.solver,
-        )
-        ui.update(Role.solver, sol_result.info)
-        if sol_result.solution is None:
-            return self._saved(Fight(score=0, max_size=max_size, generator=gen_result.info, solver=sol_result.info))
-
-        if self._problem.with_solution:
-            assert gen_result.solution is not None
-            score = self._problem.score(
-                gen_result.instance, solver_solution=sol_result.solution, generator_solution=gen_result.solution
-            )
-        else:
-            score = self._problem.score(gen_result.instance, solution=sol_result.solution)
-        score = max(0, min(1, float(score)))
-        return self._saved(Fight(score=score, max_size=max_size, generator=gen_result.info, solver=sol_result.info))
-
-
-# We need this to be here to prevent an import cycle between match.py and battle.py
-class BattleUiProxy(Protocol):
-    """Provides an interface for :class:`Battle` to update the Ui."""
-
-    fight_ui: FightUiProxy
-
-    @abstractmethod
-    def update_data(self, data: "Battle.UiData") -> None:
-        """Passes new custom display data to the Ui.
-
-        See :class:`Battle.UiData` for further details.
-        """
-
-
-class Battle(BaseModel):
-    """Base for classes that execute a specific kind of battle.
-
-    Each battle type determines what parameters each fight will be fought with, how many fights are fought, and how
-    they will ultimately be scored.
-    """
-
-    fight_results: list[Fight] = Field(default_factory=list)
-    """The list of fights that have been fought in this battle."""
-    run_exception: str | None = None
-    """The description of an otherwise unhandeled exception that occured during the execution of :meth:`Battle.run`."""
-
-    _battle_types: ClassVar[dict[str, type["Battle"]]] = {}
-    """Dictionary mapping the names of all registered battle types to their python classes."""
-
-    class BattleConfig(BaseModel):
-        """Config object for each specific battle type.
-
-        A custom battle type can override this class to specify config options it uses. They will be parsed from a
-        dictionary located at `battle.NAME` in the main config file, where NAME is the specific batle type's name.
-        The created object will then be passed to the :meth:`Battle.run` method with its fields set accordingly.
-        """
-
-    class UiData(BaseModel):
-        """Object containing custom diplay data.
-
-        The display data object will be displayed as key-value pairs generated from the :meth:`.field` method.
-        You can use the normally available pydantic config options to customize what these will look like.
-        """
-
-    @staticmethod
-    def all() -> dict[str, type["Battle"]]:
-        """Returns a dictionary mapping the names of all registered battle types to their python classes.
-
-        It includes all subclasses of :class:`Battle` that have been initialized so far, including ones exposed to the
-        algobattle module via the `algobattle.battle` entrypoint hook.
-        """
-        for entrypoint in entry_points(group="algobattle.battle"):
-            if entrypoint.name not in Battle._battle_types:
-                battle: type[Battle] = entrypoint.load()
-                Battle._battle_types[battle.name()] = battle
-        return Battle._battle_types
-
-    def __init_subclass__(cls) -> None:
-        if cls.name() not in Battle._battle_types:
-            Battle._battle_types[cls.name()] = cls
-        return super().__init_subclass__()
-
-    @abstractmethod
-    def score(self) -> float:
-        """Calculates the score the solver has achieved during this battle.
-
-        Should always be a nonnegative float, with higher values indicating a better performance of the solver.
-        """
-        raise NotImplementedError
-
-    @staticmethod
-    def format_score(score: float) -> str:
-        """Formats a given score nicely.
-
-        Purely auxialiary method that can be used to customize how a score will be rendered.
-        """
-        return f"{score:.2f}"
-
-    @classmethod
-    def name(cls) -> str:
-        """Name of this battle type.
-
-        Defaults to the battle class's name. Can be used to customize this behaviour if e.g. a battle type should have a
-        name that is not a valid python identifier.
-        """
-        return cls.__name__
-
-    @abstractmethod
-    async def run_battle(
-        self, fight: FightHandler[InstanceT, SolutionT], config: _BattleConfig, min_size: int, ui: BattleUiProxy
-    ) -> None:
-        """Executes one battle.
-
-        Args:
-            fight: The :class:`FightHandler` used to run each fight of this battle. It already contains information
-                about the participating teams, default config settings, etc. Each fight can be executed using the
-                :meth:`FightHandler.run` method.
-            config: An instance of this battle type's :class:`BattleConfig` class, parsed from the corresponding section
-                of the config file.
-            min_size: The minimum size valid for this problem.
-            ui: An interface to interact with the ui.
-        """
-        raise NotImplementedError
-
-
-class Iterated(Battle):
-    """Class that executes an iterated battle."""
-
-    results: list[int] = Field(default_factory=list)
-
-    @inherit_docs
-    class BattleConfig(Battle.BattleConfig):
-        rounds: int = 5
-        """Number of times the instance size will be increased until the solver fails to produce correct solutions."""
-        maximum_size: int = 50_000
-        """Maximum instance size that will be tried."""
-        exponent: int = 2
-        """Determines how quickly the instance size grows."""
-        minimum_score: float = 1
-        """Minimum score that a solver needs to achieve in order to pass."""
-
-    @inherit_docs
-    class UiData(Battle.UiData):
-        reached: list[int]
-        cap: int
-
-    async def run_battle(
-        self, fight: FightHandler[InstanceT, SolutionT], config: BattleConfig, min_size: int, ui: BattleUiProxy
-    ) -> None:
-        """Execute an iterated battle.
-
-        Incrementally tries to search for the highest n for which the solver is still able to solve instances.
-        The base increment value is multiplied with the number of iterations since the last unsolvable instance to the
-        given exponent. Only once the solver fails directly after the multiplier is reset, it counts as failed. Since
-        this would heavily favour probabilistic algorithms (That may have only failed by chance and are able to solve a
-        certain instance size on a second try), we cap the maximum solution size by the last value that an algorithm
-        has failed on. If the solver never stops, the battle will run until the instance size reaches `iteration_cap`.
-
-        This process is repeated `rounds` many times, with each round being completely independent of each other.
-        """
-        for _ in range(config.rounds):
-            base_increment = 0
-            alive = True
-            reached = 0
-            cap = config.maximum_size
-            current = min_size
-            while alive:
-                ui.update_data(self.UiData(reached=self.results + [reached], cap=cap))
-                result = await fight.run(current)
-                score = result.score
-                if score < config.minimum_score:
-                    alive = False
-
-                if not alive and base_increment > 1:
-                    # The step size increase was too aggressive, take it back and reset the base_increment
-                    cap = current
-                    current -= base_increment**config.exponent
-                    base_increment = 0
-                    alive = True
-                elif current > reached and alive:
-                    # We solved an instance of bigger size than before
-                    reached = current
-
-                if current + 1 > cap:
-                    alive = False
-                else:
-                    base_increment += 1
-                    current += base_increment**config.exponent
-
-                    if current >= cap:
-                        # We have failed at this value of n already, reset the step size!
-                        current -= base_increment**config.exponent - 1
-                        base_increment = 1
-            self.results.append(reached)
-
-    @inherit_docs
-    def score(self) -> float:
-        """Averages the highest instance size reached in each round."""
-        return 0 if len(self.results) == 0 else sum(self.results) / len(self.results)
-
-    @inherit_docs
-    @staticmethod
-    def format_score(score: float) -> str:
-        return str(int(score))
-
-
-class Averaged(Battle):
-    """Class that executes an averaged battle."""
-
-    @inherit_docs
-    class BattleConfig(Battle.BattleConfig):
-        instance_size: int = 10
-        """Instance size that will be fought at."""
-        num_fights: int = 10
-        """Number of iterations in each round."""
-
-    @inherit_docs
-    class UiData(Battle.UiData):
-        round: int
-
-    async def run_battle(
-        self, fight: FightHandler[InstanceT, SolutionT], config: BattleConfig, min_size: int, ui: BattleUiProxy
-    ) -> None:
-        """Execute an averaged battle.
-
-        This simple battle type just executes `iterations` many fights after each other at size `instance_size`.
-        """
-        if config.instance_size < min_size:
-            raise ValueError(f"size {config.instance_size} is smaller than the smallest valid size, {min_size}.")
-        for i in range(config.num_fights):
-            ui.update_data(self.UiData(round=i + 1))
-            await fight.run(config.instance_size)
-
-    @inherit_docs
-    def score(self) -> float:
-        """Averages the score of each fight."""
-        if len(self.fight_results) == 0:
-            return 0
-        else:
-            return sum(f.score for f in self.fight_results) / len(self.fight_results)
-
-    @inherit_docs
-    @staticmethod
-    def format_score(score: float) -> str:
-        return format(score, ".0%")
->>>>>>> 6e0033ac
+        return format(score, ".0%")