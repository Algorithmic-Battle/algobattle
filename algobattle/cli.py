--- conflicted
+++ resolved
@@ -314,15 +314,9 @@
         """Formats the current fight of a battle into a compact overview."""
         fight = self.fight_data[matchup]
         return [
-<<<<<<< HEAD
-            f"Current fight at size {fight.size}:",
+            f"Current fight at size {fight.max_size}:",
             self.display_program(Role.generator, fight.generator),
             self.display_program(Role.solver, fight.solver),
-=======
-            f"Current fight at size {fight.max_size}:",
-            self.display_program("generator", fight.generator),
-            self.display_program("solver", fight.solver),
->>>>>>> f67edf2c
         ]
 
     @staticmethod
