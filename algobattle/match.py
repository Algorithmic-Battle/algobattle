"""Module defining how a match is run."""
from collections import defaultdict
from dataclasses import dataclass, field
from datetime import datetime
from itertools import combinations
from pathlib import Path
import tomllib
from typing import Mapping, Self, cast, overload

from pydantic import validator, Field
from anyio import create_task_group, CapacityLimiter
from anyio.to_thread import current_default_thread_limiter

from algobattle.battle import Battle, FightHandler, FightUiProxy, BattleUiProxy
from algobattle.docker_util import DockerConfig, Image, ProgramRunInfo, ProgramUiProxy
from algobattle.team import Matchup, Team, TeamHandler, TeamInfo
from algobattle.problem import Problem
from algobattle.util import Role, TimerInfo, inherit_docs, BaseModel, str_with_traceback


class MatchConfig(BaseModel):
    """Parameters determining the match execution."""

    battle_type: str = "Iterated"
    points: int = 100
    parallel_battles: int = 1
    teams: list[TeamInfo] = []
    docker: DockerConfig = DockerConfig()
    battle: dict[str, Battle.BattleConfig] = {n: b.BattleConfig() for n, b in Battle.all().items()}

    @validator("battle_type", pre=True)
    def validate_battle_type(cls, value):
        """Validates that the given battle type is a correct name of a battle class."""
        if value in Battle.all():
            return value
        else:
            raise ValueError

    @validator("battle", pre=True)
    def val_battle_configs(cls, vals):
        """Parses the dict of battle configs into their corresponding config objects."""
        battle_types = Battle.all()
        if not isinstance(vals, Mapping):
            raise TypeError
        out = {}
        for name, battle_cls in battle_types.items():
            data = vals.get(name, {})
            out[name] = battle_cls.BattleConfig.parse_obj(data)
        return out

    @validator("docker")
    def val_set_cpus(cls, v: DockerConfig, values) -> DockerConfig:
        """Validates that each battle that is being executed is assigned some cpu cores."""
        if isinstance(v.set_cpus, list) and values["parallel_battles"] > len(v.set_cpus):
            raise ValueError("Number of parallel battles exceeds the number of set_cpu specifier strings.")
        else:
            return v

    @classmethod
    def from_file(cls, file: Path) -> Self:
        """Parses a config object from a toml file."""
        if not file.is_file():
            raise ValueError("Path doesn't point to a file.")
        with open(file, "rb") as f:
            try:
                config_dict = tomllib.load(f)
            except tomllib.TOMLDecodeError as e:
                raise ValueError(f"The config file at {file} is not a properly formatted TOML file!\n{e}")
        return cls.parse_obj(config_dict)


class Match(BaseModel):
    """The Result of a whole Match."""

    active_teams: list[str]
    excluded_teams: list[str]
    results: defaultdict[str, dict[str, Battle]] = Field(default_factory=lambda: defaultdict(dict), init=False)

    async def _run_battle(
        self,
        battle: Battle,
        matchup: Matchup,
        config: Battle.BattleConfig,
        problem: type[Problem],
        cpus: list[str | None],
        ui: "Ui",
        limiter: CapacityLimiter,
    ) -> None:
        async with limiter:
            set_cpus = cpus.pop()
            ui.start_battle(matchup)
<<<<<<< HEAD
            battle_ui = ui.BattleObserver(ui, matchup)
            handler = FightHandler(matchup.generator.generator, matchup.solver.solver, battle, battle_ui.fight_ui)
=======
            task_status.started()
            battle_ui = ui.get_battle_observer(matchup)
            handler = FightHandler(
                matchup.generator.generator, matchup.solver.solver, battle, battle_ui.fight_ui, set_cpus
            )
>>>>>>> a91f8bd3
            try:
                await battle.run_battle(
                    handler,
                    config,
                    problem.min_size,
                    battle_ui,
                )
            except Exception as e:
                battle.run_exception = str_with_traceback(e)
            cpus.append(set_cpus)
            ui.battle_completed(matchup)

    @classmethod
    async def run(
        cls,
        config: MatchConfig,
        problem: type[Problem],
        ui: "Ui | None" = None,
    ) -> Self:
        """Runs a match with the given config settings and problem type.

        The first step is building the docker images for each team in `config.teams`. Any teams where this process fails
        are excluded from the match and will receive zero points. Then each pair of teams will fight two battles against
        each other, one where the first is generating and the second is solving, and one where the roles are swapped.
        Since all of these battles are completely independent, you can set `config.parallel_battles` to have some number
        of them run in parallel. This will speed up the exection of the match, but can also make the match unfair if the
        hardware running it does not have the resources to adequately execute that many containers in parallel.

        Returns:
            A :cls:`Match` object with its fields populated to reflect the result of the match.
        """
        if ui is None:
            ui = Ui()
        if config.docker.advanced_run_params is not None:
            Image.run_kwargs = config.docker.advanced_run_params.to_docker_args()
        if config.docker.advanced_build_params is not None:
            Image.run_kwargs = config.docker.advanced_build_params.to_docker_args()
<<<<<<< HEAD
        with await TeamHandler.build(config.teams, problem, config.docker, ui) as teams:
=======

        with TeamHandler.build(config.teams, problem, config.docker) as teams:
>>>>>>> a91f8bd3
            result = cls(
                active_teams=[t.name for t in teams.active],
                excluded_teams=[t.name for t in teams.excluded],
            )
            ui.match = result
            battle_cls = Battle.all()[config.battle_type]
            battle_config = config.battle[config.battle_type]
            limiter = CapacityLimiter(config.parallel_battles)
            current_default_thread_limiter().total_tokens = config.parallel_battles
            set_cpus = config.docker.set_cpus
            if isinstance(set_cpus, list):
                match_cpus = cast(list[str | None], set_cpus[: config.parallel_battles])
            else:
                match_cpus = [set_cpus] * config.parallel_battles
            async with create_task_group() as tg:
                for matchup in teams.matchups:
                    battle = battle_cls()
                    result.results[matchup.generator.name][matchup.solver.name] = battle
<<<<<<< HEAD
                    tg.start_soon(result._run_battle, battle, matchup, battle_config, problem, ui, limiter)
=======
                    await tg.start(result._run_battle, battle, matchup, battle_config, problem, match_cpus, ui, limiter)
>>>>>>> a91f8bd3
                return result

    @overload
    def battle(self, matchup: Matchup) -> Battle | None:
        ...

    @overload
    def battle(self, *, generating: Team, solving: Team) -> Battle | None:
        ...

    def battle(
        self, matchup: Matchup | None = None, *, generating: Team | None = None, solving: Team | None = None
    ) -> Battle | None:
        """Helper method to look up the battle between a specific matchup.

        Returns:
            The battle if it has started already, otherwise `None`.
        """
        try:
            if matchup is not None:
                return self.results[matchup.generator.name][matchup.solver.name]
            if generating is not None and solving is not None:
                return self.results[generating.name][solving.name]
            raise TypeError
        except KeyError:
            return None

    @overload
    def insert_battle(self, battle: Battle, matchup: Matchup) -> None:
        ...

    @overload
    def insert_battle(self, battle: Battle, *, generating: Team, solving: Team) -> None:
        ...

    def insert_battle(
        self,
        battle: Battle,
        matchup: Matchup | None = None,
        *,
        generating: Team | None = None,
        solving: Team | None = None,
    ) -> None:
        """Helper method to insert a new battle for a specific matchup."""
        if matchup is not None:
            self.results[matchup.generator.name][matchup.solver.name] = battle
        elif generating is not None and solving is not None:
            self.results[generating.name][solving.name] = battle
        else:
            raise TypeError

    def calculate_points(self, total_points_per_team: int) -> dict[str, float]:
        """Calculate the number of points each team scored.

        Every team scores between 0 and `total_points_per_team` points.
        Excluded teams are considered to have lost all their battles and thus receive 0 points.
        The other teams each get points based on how well they did against each other team compared to how well that
        other team did against them.
        """
        points = {team: 0.0 for team in self.active_teams + self.excluded_teams}
        if len(self.active_teams) == 0:
            return points
        if len(self.active_teams) == 1:
            points[self.active_teams[0]] = total_points_per_team
            return points

        points_per_matchup = round(total_points_per_team / (len(self.active_teams) - 1), 1)

        for first, second in combinations(self.active_teams, 2):
            try:
                first_res = self.results[second][first]
                second_res = self.results[first][second]
            except KeyError:
                continue
            total_score = max(0, first_res.score()) + max(0, second_res.score())
            if total_score == 0:
                # Default values for proportions, assuming no team manages to solve anything
                first_ratio = 0.5
                second_ratio = 0.5
            else:
                first_ratio = first_res.score() / total_score
                second_ratio = second_res.score() / total_score

            points[first] += round(points_per_matchup * first_ratio, 1)
            points[second] += round(points_per_matchup * second_ratio, 1)

        # we need to also add the points each team would have gotten fighting the excluded teams
        # each active team would have had one set of battles against each excluded team
        for team in self.active_teams:
            points[team] += points_per_matchup * len(self.excluded_teams)

        return points


@dataclass
class Ui:
    """Base class for a UI that observes a Match and displays its data.

    The Ui object both observes the match object as it's being built and receives additional updates through
    method calls. To do this, it provides several objects whose methods are essentially curried versions of
    its own methods. These observer classes should generally not be subclassed, all Ui functionality can be implemented
    by just subclassing :cls:`Ui` and implementing its methods.
    """

    match: Match | None = field(default=None, init=False)
    active_battles: list[Matchup] = field(default_factory=list, init=False)

    def start(self, team: str, role: Role, timeout: float | None) -> None:
        """Informs the ui that a new program is being built."""
        return

    def finish(self) -> None:
        """Informs the ui that the current build has been finished."""
        return

    def initialize(self) -> None:
        """Informs the ui that the programs are being initialized."""
        return

    def start_battle(self, matchup: Matchup) -> None:
        """Notifies the Ui that a battle has been started."""
        self.active_battles.append(matchup)

    def battle_completed(self, matchup: Matchup) -> None:
        """Notifies the Ui that a specific battle has been completed."""
        self.active_battles.remove(matchup)

    def update_fights(self, matchup: Matchup) -> None:
        """Notifies the Ui to update the display of fight results for a specific battle."""
        return

    def update_battle_data(self, matchup: Matchup, data: Battle.UiData) -> None:
        """Passes new custom battle data to the Ui."""
        return

    def start_fight(self, matchup: Matchup, size: int) -> None:
        """Informs the Ui of a newly started fight."""
        return

    def update_curr_fight(
        self,
        matchup: Matchup,
        role: Role | None = None,
        data: TimerInfo | float | ProgramRunInfo | None = None,
    ) -> None:
        """Passes new info about the current fight to the Ui."""
        return

    @dataclass
    class BattleObserver(BattleUiProxy):
        """Tracks updates for a specific battle."""

        ui: "Ui"
        matchup: Matchup
        fight_ui: "Ui.FightObserver" = field(init=False)

        def __post_init__(self) -> None:
            self.fight_ui = Ui.FightObserver(self)

        @inherit_docs
        def update_data(self, data: Battle.UiData) -> None:
            self.ui.update_battle_data(self.matchup, data)

    @dataclass
    class FightObserver(FightUiProxy):
        """Tracks updates for the currently executed fight of a battle."""

        battle_ui: "Ui.BattleObserver"
        generator: "Ui.ProgramObserver" = field(init=False)
        solver: "Ui.ProgramObserver" = field(init=False)

        def __post_init__(self) -> None:
            self.generator = Ui.ProgramObserver(self.battle_ui, "generator")
            self.solver = Ui.ProgramObserver(self.battle_ui, "solver")

        @inherit_docs
        def start(self, size: int) -> None:
            self.battle_ui.ui.start_fight(self.battle_ui.matchup, size)

        @inherit_docs
        def update(
            self,
            role: Role | None = None,
            data: TimerInfo | float | ProgramRunInfo | None = None,
        ) -> None:
            self.battle_ui.ui.update_curr_fight(self.battle_ui.matchup, role, data)

        @inherit_docs
        def end(self) -> None:
            self.battle_ui.ui.update_fights(self.battle_ui.matchup)

    @dataclass
    class ProgramObserver(ProgramUiProxy):
        """Tracks state of a specific program execution."""

        battle: "Ui.BattleObserver"
        role: Role

        @inherit_docs
        def start(self, timeout: float | None) -> None:
            self.battle.ui.update_curr_fight(self.battle.matchup, self.role, TimerInfo(datetime.now(), timeout))

        @inherit_docs
        def stop(self, runtime: float) -> None:
            self.battle.ui.update_curr_fight(self.battle.matchup, self.role, runtime)<|MERGE_RESOLUTION|>--- conflicted
+++ resolved
@@ -89,16 +89,10 @@
         async with limiter:
             set_cpus = cpus.pop()
             ui.start_battle(matchup)
-<<<<<<< HEAD
             battle_ui = ui.BattleObserver(ui, matchup)
-            handler = FightHandler(matchup.generator.generator, matchup.solver.solver, battle, battle_ui.fight_ui)
-=======
-            task_status.started()
-            battle_ui = ui.get_battle_observer(matchup)
             handler = FightHandler(
                 matchup.generator.generator, matchup.solver.solver, battle, battle_ui.fight_ui, set_cpus
             )
->>>>>>> a91f8bd3
             try:
                 await battle.run_battle(
                     handler,
@@ -136,12 +130,8 @@
             Image.run_kwargs = config.docker.advanced_run_params.to_docker_args()
         if config.docker.advanced_build_params is not None:
             Image.run_kwargs = config.docker.advanced_build_params.to_docker_args()
-<<<<<<< HEAD
+
         with await TeamHandler.build(config.teams, problem, config.docker, ui) as teams:
-=======
-
-        with TeamHandler.build(config.teams, problem, config.docker) as teams:
->>>>>>> a91f8bd3
             result = cls(
                 active_teams=[t.name for t in teams.active],
                 excluded_teams=[t.name for t in teams.excluded],
@@ -160,11 +150,7 @@
                 for matchup in teams.matchups:
                     battle = battle_cls()
                     result.results[matchup.generator.name][matchup.solver.name] = battle
-<<<<<<< HEAD
-                    tg.start_soon(result._run_battle, battle, matchup, battle_config, problem, ui, limiter)
-=======
-                    await tg.start(result._run_battle, battle, matchup, battle_config, problem, match_cpus, ui, limiter)
->>>>>>> a91f8bd3
+                    tg.start_soon(result._run_battle, battle, matchup, battle_config, problem, match_cpus, ui, limiter)
                 return result
 
     @overload
