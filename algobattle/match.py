--- conflicted
+++ resolved
@@ -1,725 +1,657 @@
-"""Module defining how a match is run."""
-from collections import defaultdict
-from dataclasses import dataclass, field
-from datetime import datetime, timedelta
-from functools import cached_property
-from itertools import combinations
-from pathlib import Path
-import tomllib
-<<<<<<< HEAD
-from typing import Annotated, Any, Iterable, Protocol, Self, cast, overload
-from typing_extensions import override
-=======
-from typing import Annotated, Any, ClassVar, Self, TypeAlias, TypeVar, cast, overload
-from typing_extensions import TypedDict
->>>>>>> 4c174641
-
-from pydantic import AfterValidator, ByteSize, ConfigDict, Field, GetCoreSchemaHandler, ValidationInfo, model_validator
-from pydantic.types import PathType
-from pydantic_core import CoreSchema
-from pydantic_core.core_schema import no_info_after_validator_function, union_schema
-from anyio import create_task_group, CapacityLimiter
-from anyio.to_thread import current_default_thread_limiter
-from docker.types import LogConfig, Ulimit
-
-from algobattle.battle import Battle, FightHandler, FightUi, BattleUi, Iterated
-<<<<<<< HEAD
-from algobattle.program import DockerConfig, ProgramUi
-from algobattle.team import BuildUi, Matchup, Team, TeamHandler, TeamInfos
-from algobattle.problem import InstanceT, Problem, SolutionT
-from algobattle.util import (
-    ExceptionInfo,
-    ExecutionConfig,
-    MatchConfig,
-=======
-from algobattle.program import ProgramConfigView, ProgramUi, BuildUi, Matchup, Team, TeamHandler
-from algobattle.problem import InstanceT, Problem, ProblemName, SolutionT
-from algobattle.util import (
-    ExceptionInfo,
-    MatchMode,
->>>>>>> 4c174641
-    Role,
-    RunningTimer,
-    BaseModel,
-    str_with_traceback,
-)
-
-
-<<<<<<< HEAD
-class AlgobattleConfig(BaseModel):
-    """Base that contains all config options and can be parsed from config files."""
-
-    teams: TeamInfos = Field(default_factory=dict)
-    execution: ExecutionConfig = Field(default=ExecutionConfig, validate_default=True)  # to force path relativization
-    match: MatchConfig
-    battle: Battle.Config = Iterated.Config()
-    docker: DockerConfig = DockerConfig()
-
-    @classmethod
-    def from_file(cls, source: Path) -> Self:
-        """Parses a config object from a toml file."""
-        if not source.exists():
-            raise ValueError
-        if source.is_dir():
-            source /= "config.toml"
-        if not source.is_file():
-            config_dict = {}
-        else:
-            with open(source, "rb") as f:
-                try:
-                    config_dict = tomllib.load(f)
-                except tomllib.TOMLDecodeError as e:
-                    raise ValueError(f"The config file at {source} is not a properly formatted TOML file!\n{e}")
-        Battle.load_entrypoints()
-        return cls.model_validate(config_dict, context={"base_path": source.parent})
-=======
-Type = type
->>>>>>> 4c174641
-
-
-class Match(BaseModel):
-    """The Result of a whole Match."""
-
-    active_teams: list[str] = field(default_factory=list)
-    excluded_teams: dict[str, ExceptionInfo] = field(default_factory=dict)
-    results: defaultdict[str, Annotated[dict[str, Battle], Field(default_factory=dict)]] = Field(
-        default_factory=lambda: defaultdict(dict)
-    )
-
-    async def _run_battle(
-        self,
-        battle: Battle,
-        matchup: Matchup,
-<<<<<<< HEAD
-        config: AlgobattleConfig,
-=======
-        config: "AlgobattleConfig",
->>>>>>> 4c174641
-        problem: Problem[InstanceT, SolutionT],
-        cpus: list[str | None],
-        ui: "Ui",
-        limiter: CapacityLimiter,
-    ) -> None:
-        async with limiter:
-            set_cpus = cpus.pop()
-            ui.start_battle(matchup)
-            battle_ui = BattleObserver(ui, matchup)
-            handler = FightHandler(
-                problem=problem,
-                generator=matchup.generator.generator,
-                solver=matchup.solver.solver,
-                battle=battle,
-                ui=battle_ui,
-                set_cpus=set_cpus,
-            )
-            try:
-                await battle.run_battle(
-                    handler,
-                    config.battle,
-                    problem.min_size,
-                    battle_ui,
-                )
-            except Exception as e:
-                battle.run_exception = str_with_traceback(e)
-            cpus.append(set_cpus)
-            ui.battle_completed(matchup)
-
-    async def run(
-<<<<<<< HEAD
-        self,
-        config: AlgobattleConfig,
-=======
-        cls,
-        config: "AlgobattleConfig",
-        problem: Problem[InstanceT, SolutionT],
->>>>>>> 4c174641
-        ui: "Ui | None" = None,
-    ) -> Self:
-        """Runs a match with the given config settings and problem type.
-
-        The first step is building the docker images for each team in `config.teams`. Any teams where this process fails
-        are excluded from the match and will receive zero points. Then each pair of teams will fight two battles against
-        each other, one where the first is generating and the second is solving, and one where the roles are swapped.
-        Since all of these battles are completely independent, you can set `config.parallel_battles` to have some number
-        of them run in parallel. This will speed up the exection of the match, but can also make the match unfair if the
-        hardware running it does not have the resources to adequately execute that many containers in parallel.
-        """
-        if ui is None:
-            ui = EmptyUi()
-        ui.match = self
-        problem = Problem.all()[config.match.problem]
-
-<<<<<<< HEAD
-        with await TeamHandler.build(
-            config.teams, problem, config.execution.mode, config.match, config.docker, ui
-        ) as teams:
-            self.active_teams = [t.name for t in teams.active]
-            self.excluded_teams = teams.excluded
-=======
-        with await TeamHandler.build(config.teams, problem, config.as_prog_config(), ui) as teams:
-            result = cls(
-                active_teams=[t.name for t in teams.active],
-                excluded_teams=teams.excluded,
-            )
-            ui.match = result
->>>>>>> 4c174641
-            battle_cls = Battle.all()[config.battle.type]
-            limiter = CapacityLimiter(config.execution.parallel_battles)
-            current_default_thread_limiter().total_tokens = config.execution.parallel_battles
-            set_cpus = config.execution.set_cpus
-            if isinstance(set_cpus, list):
-                match_cpus = cast(list[str | None], set_cpus[: config.execution.parallel_battles])
-            else:
-                match_cpus = [set_cpus] * config.execution.parallel_battles
-            ui.start_battles()
-            async with create_task_group() as tg:
-                for matchup in teams.matchups:
-                    battle = battle_cls()
-                    self.results[matchup.generator.name][matchup.solver.name] = battle
-                    tg.start_soon(self._run_battle, battle, matchup, config, problem, match_cpus, ui, limiter)
-        return self
-
-    @overload
-    def battle(self, matchup: Matchup) -> Battle | None:
-        ...
-
-    @overload
-    def battle(self, *, generating: Team, solving: Team) -> Battle | None:
-        ...
-
-    def battle(
-        self,
-        matchup: Matchup | None = None,
-        *,
-        generating: Team | None = None,
-        solving: Team | None = None,
-    ) -> Battle | None:
-        """Helper method to look up the battle between a specific matchup.
-
-        Returns:
-            The battle if it has started already, otherwise `None`.
-        """
-        try:
-            if matchup is not None:
-                return self.results[matchup.generator.name][matchup.solver.name]
-            if generating is not None and solving is not None:
-                return self.results[generating.name][solving.name]
-            raise TypeError
-        except KeyError:
-            return None
-
-    @overload
-    def insert_battle(self, battle: Battle, matchup: Matchup) -> None:
-        ...
-
-    @overload
-    def insert_battle(self, battle: Battle, *, generating: Team, solving: Team) -> None:
-        ...
-
-    def insert_battle(
-        self,
-        battle: Battle,
-        matchup: Matchup | None = None,
-        *,
-        generating: Team | None = None,
-        solving: Team | None = None,
-    ) -> None:
-        """Helper method to insert a new battle for a specific matchup."""
-        if matchup is not None:
-            self.results[matchup.generator.name][matchup.solver.name] = battle
-        elif generating is not None and solving is not None:
-            self.results[generating.name][solving.name] = battle
-        else:
-            raise TypeError
-
-    def calculate_points(self, total_points_per_team: int) -> dict[str, float]:
-        """Calculate the number of points each team scored.
-
-        Every team scores between 0 and `total_points_per_team` points.
-        Excluded teams are considered to have lost all their battles and thus receive 0 points.
-        The other teams each get points based on how well they did against each other team compared to how well that
-        other team did against them.
-        """
-        points = {team: 0.0 for team in self.active_teams + list(self.excluded_teams)}
-        if len(self.active_teams) == 0:
-            return points
-        if len(self.active_teams) == 1:
-            points[self.active_teams[0]] = total_points_per_team
-            return points
-
-        points_per_matchup = round(total_points_per_team / (len(self.active_teams) - 1), 1)
-
-        for first, second in combinations(self.active_teams, 2):
-            try:
-                first_res = self.results[second][first]
-                second_res = self.results[first][second]
-            except KeyError:
-                continue
-            total_score = max(0, first_res.score()) + max(0, second_res.score())
-            if total_score == 0:
-                # Default values for proportions, assuming no team manages to solve anything
-                first_ratio = 0.5
-                second_ratio = 0.5
-            else:
-                first_ratio = first_res.score() / total_score
-                second_ratio = second_res.score() / total_score
-
-            points[first] += round(points_per_matchup * first_ratio, 1)
-            points[second] += round(points_per_matchup * second_ratio, 1)
-
-        # we need to also add the points each team would have gotten fighting the excluded teams
-        # each active team would have had one set of battles against each excluded team
-        for team in self.active_teams:
-            points[team] += points_per_matchup * len(self.excluded_teams)
-
-        return points
-
-
-class Ui(BuildUi, Protocol):
-    """Base class for a UI that observes a Match and displays its data.
-
-    The Ui object both observes the match object as it's being built and receives additional updates through
-    method calls. To do this, it provides several objects whose methods are essentially curried versions of
-    its own methods. These observer classes should generally not be subclassed, all Ui functionality can be implemented
-    by just subclassing :class:`Ui` and implementing its methods.
-    """
-
-    match: Match
-
-    def start_build_step(self, teams: Iterable[str], timeout: float | None) -> None:
-        """Tells the ui that the build process has started."""
-        return
-
-    def start_build(self, team: str, role: Role) -> None:
-        """Informs the ui that a new program is being built."""
-        return
-
-    def finish_build(self, team: str, success: bool) -> None:
-        """Informs the ui that the current build has been finished."""
-        return
-
-    def start_battles(self) -> None:
-        """Tells the UI that building the programs has finished and battles will start now."""
-        return
-
-    def start_battle(self, matchup: Matchup) -> None:
-        """Notifies the Ui that a battle has been started."""
-        return
-
-    def battle_completed(self, matchup: Matchup) -> None:
-        """Notifies the Ui that a specific battle has been completed."""
-        return
-
-    def update_battle_data(self, matchup: Matchup, data: Battle.UiData) -> None:
-        """Passes new custom battle data to the Ui."""
-        return
-
-    def start_fight(self, matchup: Matchup, max_size: int) -> None:
-        """Informs the Ui of a newly started fight."""
-        return
-
-    def end_fight(self, matchup: Matchup) -> None:
-        """Informs the Ui that the current fight has finished."""
-        return
-
-    def start_program(
-        self,
-        matchup: Matchup,
-        role: Role,
-        data: RunningTimer,
-    ) -> None:
-        """Passes new info about programs in the current fight to the Ui."""
-        return
-
-    def end_program(self, matchup: Matchup, role: Role, runtime: float) -> None:
-        """Informs the Ui that the currently running programmes has finished."""
-        return
-
-
-class EmptyUi(Ui):
-    """A dummy Ui."""
-
-    match: Match
-
-    def __enter__(self) -> Self:
-        """Starts displaying the Ui."""
-        return self
-
-    def __exit__(self, *args: Any) -> None:
-        """Stops the Ui."""
-        return
-
-
-@dataclass
-class BattleObserver(BattleUi, FightUi, ProgramUi):
-    """Tracks updates for a specific battle."""
-
-    ui: Ui
-    matchup: Matchup
-
-    @override
-    def update_battle_data(self, data: Battle.UiData) -> None:  # noqa: D102
-        self.ui.update_battle_data(self.matchup, data)
-
-    @override
-    def start_fight(self, max_size: int) -> None:  # noqa: D102
-        self.ui.start_fight(self.matchup, max_size)
-
-    @override
-    def end_fight(self) -> None:  # noqa: D102
-        self.ui.end_fight(self.matchup)
-
-    @override
-    def start_program(self, role: Role, timeout: float | None) -> None:  # noqa: D102
-        self.ui.start_program(self.matchup, role, RunningTimer(datetime.now(), timeout))
-
-    @override
-    def stop_program(self, role: Role, runtime: float) -> None:  # noqa: D102
-        self.ui.end_program(self.matchup, role, runtime)
-
-
-################################################################################
-#   Config stuff
-################################################################################
-
-
-class TimeFloat:
-    """A float specifying a number of seconds.
-
-    Can be parsed from pydantic either as a number of seconds or a timedelta specifier.
-    """
-
-    @classmethod
-    def __get_pydantic_core_schema__(cls, source: type, handler: GetCoreSchemaHandler) -> CoreSchema:
-        def convert(val: float | timedelta) -> float:
-            return val.total_seconds() if isinstance(val, timedelta) else val
-
-        return no_info_after_validator_function(convert, union_schema([handler(float), handler(timedelta)]))
-
-
-def parse_none(value: Any) -> Any | None:
-    """Used as a validator to parse false-y values into Python None objects."""
-    return None if not value else value
-
-
-T = TypeVar("T")
-TimeDeltaFloat = Annotated[float, TimeFloat]
-ByteSizeInt = Annotated[int, ByteSize]
-WithNone = Annotated[T | None, AfterValidator(parse_none)]
-
-
-def _relativize_path(path: Path, info: ValidationInfo) -> Path:
-    """If the passed path is relative to the current directory it gets relativized to the `base_path` instead."""
-    if info.context and isinstance(info.context["base_path"], Path) and not path.is_absolute():
-        return info.context["base_path"] / path
-    return path
-
-
-def _relativize_file(path: Path, info: ValidationInfo) -> Path:
-    path = _relativize_path(path, info)
-    return PathType.validate_file(path, info)
-
-
-RelativePath = Annotated[Path, AfterValidator(_relativize_path), Field(validate_default=True)]
-RelativeFilePath = Annotated[Path, AfterValidator(_relativize_file), Field(validate_default=True)]
-
-
-class _Adapter:
-    """Turns a docker library config class into a pydantic parseable one."""
-
-    _Args: ClassVar[type[TypedDict]]
-
-    @classmethod
-    def _construct(cls, kwargs: dict[str, Any]) -> Self:
-        return cls(**kwargs)
-
-    @classmethod
-    def __get_pydantic_core_schema__(cls, source: type, handler: GetCoreSchemaHandler) -> CoreSchema:
-        return no_info_after_validator_function(cls._construct, handler(cls._Args))
-
-
-class PydanticLogConfig(LogConfig, _Adapter):  # noqa: D101
-    class _Args(TypedDict):
-        type: str
-        conifg: dict[Any, Any]
-
-
-class PydanticUlimit(Ulimit, _Adapter):  # noqa: D101
-    class _Args(TypedDict):
-        name: str
-        soft: int
-        hard: int
-
-
-class AdvancedRunArgs(BaseModel):
-    """Advanced docker run options.
-
-    Contains all options exposed on the python docker run api, except `device_requests`
-    and those set by :meth:`Image.run` itself.
-    """
-
-    class _BlockIOWeight(TypedDict):
-        Path: str
-        Weight: int
-
-    class _DeviceRate(TypedDict):
-        Path: str
-        Rate: int
-
-    class _HealthCheck(TypedDict):
-        test: list[str] | str
-        interval: int
-        timeout: int
-        retries: int
-        start_period: int
-
-    # defaults set by us
-    network_mode: str = "none"
-
-    # actual docker defaults
-    command: str | list[str] | None = None
-    auto_remove: bool | None = None
-    blkio_weight_device: list[_BlockIOWeight] | None = None
-    blkio_weight: int | None = Field(default=None, ge=10, le=1000)
-    cap_add: list[str] | None = None
-    cap_drop: list[str] | None = None
-    cgroup_parent: str | None = None
-    cgroupns: str | None = None
-    cpu_count: int | None = None
-    cpu_percent: int | None = None
-    cpu_period: int | None = None
-    cpu_quota: int | None = None
-    cpu_rt_period: int | None = None
-    cpu_rt_runtime: int | None = None
-    cpu_shares: int | None = None
-    cpuset_mems: str | None = None
-    device_cgroup_rules: list[str] | None = None
-    device_read_bps: list[_DeviceRate] | None = None
-    device_read_iops: list[_DeviceRate] | None = None
-    device_write_bps: list[_DeviceRate] | None = None
-    device_write_iops: list[_DeviceRate] | None = None
-    devices: list[str] | None = None
-    dns: list[str] | None = None
-    dns_opt: list[str] | None = None
-    dns_search: list[str] | None = None
-    domainname: str | list[str] | None = None
-    entrypoint: str | list[str] | None = None
-    environment: dict[str, str] | list[str] | None = None
-    extra_hosts: dict[str, str] | None = None
-    group_add: list[str] | None = None
-    healthcheck: _HealthCheck | None = None
-    hostname: str | None = None
-    init: bool | None = None
-    init_path: str | None = None
-    ipc_mode: str | None = None
-    isolation: str | None = None
-    kernel_memory: int | str | None = None
-    labels: dict[str, str] | list[str] | None = None
-    links: dict[str, str] | None = None
-    log_config: PydanticLogConfig | None = None
-    lxc_conf: dict[Any, Any] | None = None
-    mac_address: str | None = None
-    mem_limit: int | str | None = None
-    mem_reservation: int | str | None = None
-    mem_swappiness: int | None = None
-    memswap_limit: str | int | None = None
-    network: str | None = None
-    network_disabled: bool | None = None
-    oom_kill_disable: bool | None = None
-    oom_score_adj: int | None = None
-    pid_mode: str | None = None
-    pids_limit: int | None = None
-    platform: str | None = None
-    ports: dict[Any, Any] | None = None
-    privileged: bool | None = None
-    publish_all_ports: bool | None = None
-    read_only: bool | None = None
-    restart_policy: dict[Any, Any] | None = None
-    runtime: str | None = None
-    security_opt: list[str] | None = None
-    shm_size: str | int | None = None
-    stdin_open: bool | None = None
-    stdout: bool | None = None
-    stderr: bool | None = None
-    stop_signal: str | None = None
-    storage_opt: dict[Any, Any] | None = None
-    stream: bool | None = None
-    sysctls: dict[Any, Any] | None = None
-    tmpfs: dict[Any, Any] | None = None
-    tty: bool | None = None
-    ulimits: list[PydanticUlimit] | None = None
-    use_config_proxy: bool | None = None
-    user: str | int | None = None
-    userns_mode: str | None = None
-    uts_mode: str | None = None
-    version: str | None = None
-    volume_driver: str | None = None
-    volumes: dict[Any, Any] | list[Any] | None = None
-    volumes_from: list[Any] | None = None
-    working_dir: str | None = None
-
-    @cached_property
-    def kwargs(self) -> dict[str, Any]:
-        """Transforms the object into :meth:`client.containers.run` kwargs."""
-        return self.model_dump(exclude_none=True)
-
-
-class AdvancedBuildArgs(BaseModel):
-    """Advanced docker build options.
-
-    Contains all options exposed on the python docker build api, except those set by :meth:`Image.build` itself.
-    """
-
-    class _ContainerLimits(TypedDict):
-        memory: int
-        memswap: int
-        cpushares: int
-        cpusetcpus: str
-
-    # defaults set by us
-    rm: bool = True
-    forcerm: bool = True
-    quiet: bool = True
-    network_mode: str = "host"
-    pull: bool | None = True
-
-    # actual Docker defaults
-    nocache: bool | None = None
-    encoding: str | None = None
-    buildargs: dict[Any, Any] | None = None
-    container_limits: _ContainerLimits | None = None
-    shmsize: int | None = None
-    labels: dict[Any, Any] | None = None
-    cache_from: list[Any] | None = None
-    target: str | None = None
-    squash: bool | None = None
-    extra_hosts: dict[Any, Any] | None = None
-    platform: str | None = None
-    isolation: str | None = None
-    use_config_proxy: bool | None = None
-
-    @cached_property
-    def kwargs(self) -> dict[str, Any]:
-        """Transforms the object into :meth:`client.images.build` kwargs."""
-        return self.model_dump(exclude_none=True)
-
-
-class DockerConfig(BaseModel):
-    """Settings passed directly to the docker daemon."""
-
-    build: AdvancedBuildArgs = AdvancedBuildArgs()
-    run: AdvancedRunArgs = AdvancedRunArgs()
-
-
-class RunConfig(BaseModel):
-    """Parameters determining how a program is run."""
-
-    timeout: WithNone[TimeDeltaFloat] = 30
-    """Timeout in seconds, or `false` for no timeout."""
-    space: WithNone[ByteSizeInt] = None
-    """Maximum memory space available, or `false` for no limitation.
-
-    Can be either an plain number of bytes like `30000` or a string including
-    a unit like `30 kB`.
-    """
-    cpus: int = 1
-    """Number of cpu cores available."""
-
-
-class MatchConfig(BaseModel):
-    """Parameters determining the match execution.
-
-    It will be parsed from the given config file and contains all settings that specify how the match is run.
-    """
-
-    problem: ProblemName | RelativeFilePath = Field(default=Path("problem.py"), validate_default=True)
-    """The problem this match is over.
-
-    Either the name of an installed problem, or the path to a problem file
-    """
-    build_timeout: WithNone[TimeDeltaFloat] = 600
-    """Timeout for building each docker image."""
-    image_size: WithNone[ByteSizeInt] = None
-    """Maximum size a built program image is allowed to be."""
-    strict_timeouts: bool = False
-    """Whether to raise an error if a program runs into the timeout."""
-    generator: RunConfig = RunConfig()
-    solver: RunConfig = RunConfig()
-
-    model_config = ConfigDict(revalidate_instances="always")
-
-
-class ExecutionConfig(BaseModel):
-    """Settings that only determine how a match is run, not its result."""
-
-    parallel_battles: int = 1
-    """Number of battles exectuted in parallel."""
-    mode: MatchMode = "testing"
-    """Mode of the match."""
-    set_cpus: str | list[str] | None = None
-    """Wich cpus to run programs on, if a list is specified each battle will use a different cpu specification in it."""
-    points: int = 100
-    """Highest number of points each team can achieve."""
-
-    @model_validator(mode="after")
-    def val_set_cpus(self) -> Self:
-        """Validates that each battle that is being executed is assigned some cpu cores."""
-        if isinstance(self.set_cpus, list) and self.parallel_battles > len(self.set_cpus):
-            raise ValueError("Number of parallel battles exceeds the number of set_cpu specifier strings.")
-        else:
-            return self
-
-
-class TeamInfo(BaseModel):
-    """The config parameters defining a team."""
-
-    generator: RelativePath
-    solver: RelativePath
-
-
-TeamInfos: TypeAlias = dict[str, TeamInfo]
-
-
-class AlgobattleConfig(BaseModel):
-    """Base that contains all config options and can be parsed from config files."""
-
-    # funky defaults to force their validation with context info present
-    teams: TeamInfos = Field(
-        default={"team_0": {"generator": Path("generator"), "solver": Path("solver")}}, validate_default=True
-    )
-    execution: ExecutionConfig = Field(default_factory=dict, validate_default=True)
-    match: MatchConfig = Field(default_factory=dict, validate_default=True)
-    battle: Battle.Config = Iterated.Config()
-    docker: DockerConfig = DockerConfig()
-
-    model_config = ConfigDict(revalidate_instances="always")
-
-    @classmethod
-    def from_file(cls, file: Path) -> Self:
-        """Parses a config object from a toml file.
-
-        If the file doesn't exist it returns a default instance instead of raising an error.
-        """
-        Battle.load_entrypoints()
-        if not file.is_file():
-            config_dict = {}
-        else:
-            with open(file, "rb") as f:
-                try:
-                    config_dict = tomllib.load(f)
-                except tomllib.TOMLDecodeError as e:
-                    raise ValueError(f"The config file at {file} is not a properly formatted TOML file!\n{e}")
-        return cls.model_validate(config_dict, context={"base_path": file.parent})
-
-    def as_prog_config(self) -> ProgramConfigView:
-        """Builds a simple object containing all program relevant settings."""
-        return ProgramConfigView(
-            build_timeout=self.match.build_timeout,
-            max_image_size=self.match.image_size,
-            strict_timeouts=self.match.strict_timeouts,
-            build_kwargs=self.docker.build.kwargs,
-            run_kwargs=self.docker.run.kwargs,
-            generator=self.match.generator,
-            solver=self.match.solver,
-            mode=self.execution.mode,
-        )
+"""Module defining how a match is run."""
+from collections import defaultdict
+from dataclasses import dataclass, field
+from datetime import datetime, timedelta
+from functools import cached_property
+from itertools import combinations
+from pathlib import Path
+import tomllib
+from typing import Annotated, Any, Iterable, Protocol, ClassVar, Self, TypeAlias, TypeVar, cast, overload
+from typing_extensions import override
+from typing_extensions import TypedDict
+
+from pydantic import AfterValidator, ByteSize, ConfigDict, Field, GetCoreSchemaHandler, ValidationInfo, model_validator
+from pydantic.types import PathType
+from pydantic_core import CoreSchema
+from pydantic_core.core_schema import no_info_after_validator_function, union_schema
+from anyio import create_task_group, CapacityLimiter
+from anyio.to_thread import current_default_thread_limiter
+from docker.types import LogConfig, Ulimit
+
+from algobattle.battle import Battle, FightHandler, FightUi, BattleUi, Iterated
+from algobattle.program import ProgramConfigView, ProgramUi, Matchup, TeamHandler, Team, BuildUi
+from algobattle.problem import InstanceT, Problem, ProblemName, SolutionT
+from algobattle.util import (
+    ExceptionInfo,
+    MatchMode,
+    Role,
+    RunningTimer,
+    BaseModel,
+    str_with_traceback,
+)
+
+
+class Match(BaseModel):
+    """The Result of a whole Match."""
+
+    active_teams: list[str] = field(default_factory=list)
+    excluded_teams: dict[str, ExceptionInfo] = field(default_factory=dict)
+    results: defaultdict[str, Annotated[dict[str, Battle], Field(default_factory=dict)]] = Field(
+        default_factory=lambda: defaultdict(dict)
+    )
+
+    async def _run_battle(
+        self,
+        battle: Battle,
+        matchup: Matchup,
+        config: "AlgobattleConfig",
+        problem: Problem[InstanceT, SolutionT],
+        cpus: list[str | None],
+        ui: "Ui",
+        limiter: CapacityLimiter,
+    ) -> None:
+        async with limiter:
+            set_cpus = cpus.pop()
+            ui.start_battle(matchup)
+            battle_ui = BattleObserver(ui, matchup)
+            handler = FightHandler(
+                problem=problem,
+                generator=matchup.generator.generator,
+                solver=matchup.solver.solver,
+                battle=battle,
+                ui=battle_ui,
+                set_cpus=set_cpus,
+            )
+            try:
+                await battle.run_battle(
+                    handler,
+                    config.battle,
+                    problem.min_size,
+                    battle_ui,
+                )
+            except Exception as e:
+                battle.run_exception = str_with_traceback(e)
+            cpus.append(set_cpus)
+            ui.battle_completed(matchup)
+
+    async def run(
+        self,
+        config: "AlgobattleConfig",
+        ui: "Ui | None" = None,
+    ) -> Self:
+        """Runs a match with the given config settings and problem type.
+
+        The first step is building the docker images for each team in `config.teams`. Any teams where this process fails
+        are excluded from the match and will receive zero points. Then each pair of teams will fight two battles against
+        each other, one where the first is generating and the second is solving, and one where the roles are swapped.
+        Since all of these battles are completely independent, you can set `config.parallel_battles` to have some number
+        of them run in parallel. This will speed up the exection of the match, but can also make the match unfair if the
+        hardware running it does not have the resources to adequately execute that many containers in parallel.
+        """
+        if ui is None:
+            ui = EmptyUi()
+        ui.match = self
+        problem = Problem.load(config.match.problem)
+
+        with await TeamHandler.build(config.teams, problem, config.as_prog_config(), ui) as teams:
+            self.active_teams = [t.name for t in teams.active]
+            self.excluded_teams = teams.excluded
+            battle_cls = Battle.all()[config.battle.type]
+            limiter = CapacityLimiter(config.execution.parallel_battles)
+            current_default_thread_limiter().total_tokens = config.execution.parallel_battles
+            set_cpus = config.execution.set_cpus
+            if isinstance(set_cpus, list):
+                match_cpus = cast(list[str | None], set_cpus[: config.execution.parallel_battles])
+            else:
+                match_cpus = [set_cpus] * config.execution.parallel_battles
+            ui.start_battles()
+            async with create_task_group() as tg:
+                for matchup in teams.matchups:
+                    battle = battle_cls()
+                    self.results[matchup.generator.name][matchup.solver.name] = battle
+                    tg.start_soon(self._run_battle, battle, matchup, config, problem, match_cpus, ui, limiter)
+        return self
+
+    @overload
+    def battle(self, matchup: Matchup) -> Battle | None:
+        ...
+
+    @overload
+    def battle(self, *, generating: Team, solving: Team) -> Battle | None:
+        ...
+
+    def battle(
+        self,
+        matchup: Matchup | None = None,
+        *,
+        generating: Team | None = None,
+        solving: Team | None = None,
+    ) -> Battle | None:
+        """Helper method to look up the battle between a specific matchup.
+
+        Returns:
+            The battle if it has started already, otherwise `None`.
+        """
+        try:
+            if matchup is not None:
+                return self.results[matchup.generator.name][matchup.solver.name]
+            if generating is not None and solving is not None:
+                return self.results[generating.name][solving.name]
+            raise TypeError
+        except KeyError:
+            return None
+
+    @overload
+    def insert_battle(self, battle: Battle, matchup: Matchup) -> None:
+        ...
+
+    @overload
+    def insert_battle(self, battle: Battle, *, generating: Team, solving: Team) -> None:
+        ...
+
+    def insert_battle(
+        self,
+        battle: Battle,
+        matchup: Matchup | None = None,
+        *,
+        generating: Team | None = None,
+        solving: Team | None = None,
+    ) -> None:
+        """Helper method to insert a new battle for a specific matchup."""
+        if matchup is not None:
+            self.results[matchup.generator.name][matchup.solver.name] = battle
+        elif generating is not None and solving is not None:
+            self.results[generating.name][solving.name] = battle
+        else:
+            raise TypeError
+
+    def calculate_points(self, total_points_per_team: int) -> dict[str, float]:
+        """Calculate the number of points each team scored.
+
+        Every team scores between 0 and `total_points_per_team` points.
+        Excluded teams are considered to have lost all their battles and thus receive 0 points.
+        The other teams each get points based on how well they did against each other team compared to how well that
+        other team did against them.
+        """
+        points = {team: 0.0 for team in self.active_teams + list(self.excluded_teams)}
+        if len(self.active_teams) == 0:
+            return points
+        if len(self.active_teams) == 1:
+            points[self.active_teams[0]] = total_points_per_team
+            return points
+
+        points_per_matchup = round(total_points_per_team / (len(self.active_teams) - 1), 1)
+
+        for first, second in combinations(self.active_teams, 2):
+            try:
+                first_res = self.results[second][first]
+                second_res = self.results[first][second]
+            except KeyError:
+                continue
+            total_score = max(0, first_res.score()) + max(0, second_res.score())
+            if total_score == 0:
+                # Default values for proportions, assuming no team manages to solve anything
+                first_ratio = 0.5
+                second_ratio = 0.5
+            else:
+                first_ratio = first_res.score() / total_score
+                second_ratio = second_res.score() / total_score
+
+            points[first] += round(points_per_matchup * first_ratio, 1)
+            points[second] += round(points_per_matchup * second_ratio, 1)
+
+        # we need to also add the points each team would have gotten fighting the excluded teams
+        # each active team would have had one set of battles against each excluded team
+        for team in self.active_teams:
+            points[team] += points_per_matchup * len(self.excluded_teams)
+
+        return points
+
+
+class Ui(BuildUi, Protocol):
+    """Base class for a UI that observes a Match and displays its data.
+
+    The Ui object both observes the match object as it's being built and receives additional updates through
+    method calls. To do this, it provides several objects whose methods are essentially curried versions of
+    its own methods. These observer classes should generally not be subclassed, all Ui functionality can be implemented
+    by just subclassing :class:`Ui` and implementing its methods.
+    """
+
+    match: Match
+
+    def start_build_step(self, teams: Iterable[str], timeout: float | None) -> None:
+        """Tells the ui that the build process has started."""
+        return
+
+    def start_build(self, team: str, role: Role) -> None:
+        """Informs the ui that a new program is being built."""
+        return
+
+    def finish_build(self, team: str, success: bool) -> None:
+        """Informs the ui that the current build has been finished."""
+        return
+
+    def start_battles(self) -> None:
+        """Tells the UI that building the programs has finished and battles will start now."""
+        return
+
+    def start_battle(self, matchup: Matchup) -> None:
+        """Notifies the Ui that a battle has been started."""
+        return
+
+    def battle_completed(self, matchup: Matchup) -> None:
+        """Notifies the Ui that a specific battle has been completed."""
+        return
+
+    def update_battle_data(self, matchup: Matchup, data: Battle.UiData) -> None:
+        """Passes new custom battle data to the Ui."""
+        return
+
+    def start_fight(self, matchup: Matchup, max_size: int) -> None:
+        """Informs the Ui of a newly started fight."""
+        return
+
+    def end_fight(self, matchup: Matchup) -> None:
+        """Informs the Ui that the current fight has finished."""
+        return
+
+    def start_program(
+        self,
+        matchup: Matchup,
+        role: Role,
+        data: RunningTimer,
+    ) -> None:
+        """Passes new info about programs in the current fight to the Ui."""
+        return
+
+    def end_program(self, matchup: Matchup, role: Role, runtime: float) -> None:
+        """Informs the Ui that the currently running programmes has finished."""
+        return
+
+
+class EmptyUi(Ui):
+    """A dummy Ui."""
+
+    match: Match
+
+    def __enter__(self) -> Self:
+        """Starts displaying the Ui."""
+        return self
+
+    def __exit__(self, *args: Any) -> None:
+        """Stops the Ui."""
+        return
+
+
+@dataclass
+class BattleObserver(BattleUi, FightUi, ProgramUi):
+    """Tracks updates for a specific battle."""
+
+    ui: Ui
+    matchup: Matchup
+
+    @override
+    def update_battle_data(self, data: Battle.UiData) -> None:  # noqa: D102
+        self.ui.update_battle_data(self.matchup, data)
+
+    @override
+    def start_fight(self, max_size: int) -> None:  # noqa: D102
+        self.ui.start_fight(self.matchup, max_size)
+
+    @override
+    def end_fight(self) -> None:  # noqa: D102
+        self.ui.end_fight(self.matchup)
+
+    @override
+    def start_program(self, role: Role, timeout: float | None) -> None:  # noqa: D102
+        self.ui.start_program(self.matchup, role, RunningTimer(datetime.now(), timeout))
+
+    @override
+    def stop_program(self, role: Role, runtime: float) -> None:  # noqa: D102
+        self.ui.end_program(self.matchup, role, runtime)
+
+
+################################################################################
+#   Config stuff
+################################################################################
+
+
+class TimeFloat:
+    """A float specifying a number of seconds.
+
+    Can be parsed from pydantic either as a number of seconds or a timedelta specifier.
+    """
+
+    @classmethod
+    def __get_pydantic_core_schema__(cls, source: type, handler: GetCoreSchemaHandler) -> CoreSchema:
+        def convert(val: float | timedelta) -> float:
+            return val.total_seconds() if isinstance(val, timedelta) else val
+
+        return no_info_after_validator_function(convert, union_schema([handler(float), handler(timedelta)]))
+
+
+def parse_none(value: Any) -> Any | None:
+    """Used as a validator to parse false-y values into Python None objects."""
+    return None if not value else value
+
+
+T = TypeVar("T")
+TimeDeltaFloat = Annotated[float, TimeFloat]
+ByteSizeInt = Annotated[int, ByteSize]
+WithNone = Annotated[T | None, AfterValidator(parse_none)]
+
+
+def _relativize_path(path: Path, info: ValidationInfo) -> Path:
+    """If the passed path is relative to the current directory it gets relativized to the `base_path` instead."""
+    if info.context and isinstance(info.context["base_path"], Path) and not path.is_absolute():
+        return info.context["base_path"] / path
+    return path
+
+
+def _relativize_file(path: Path, info: ValidationInfo) -> Path:
+    path = _relativize_path(path, info)
+    return PathType.validate_file(path, info)
+
+
+RelativePath = Annotated[Path, AfterValidator(_relativize_path), Field(validate_default=True)]
+RelativeFilePath = Annotated[Path, AfterValidator(_relativize_file), Field(validate_default=True)]
+
+
+class _Adapter:
+    """Turns a docker library config class into a pydantic parseable one."""
+
+    _Args: ClassVar[type[TypedDict]]
+
+    @classmethod
+    def _construct(cls, kwargs: dict[str, Any]) -> Self:
+        return cls(**kwargs)
+
+    @classmethod
+    def __get_pydantic_core_schema__(cls, source: type, handler: GetCoreSchemaHandler) -> CoreSchema:
+        return no_info_after_validator_function(cls._construct, handler(cls._Args))
+
+
+class PydanticLogConfig(LogConfig, _Adapter):  # noqa: D101
+    class _Args(TypedDict):
+        type: str
+        conifg: dict[Any, Any]
+
+
+class PydanticUlimit(Ulimit, _Adapter):  # noqa: D101
+    class _Args(TypedDict):
+        name: str
+        soft: int
+        hard: int
+
+
+class AdvancedRunArgs(BaseModel):
+    """Advanced docker run options.
+
+    Contains all options exposed on the python docker run api, except `device_requests`
+    and those set by :meth:`Image.run` itself.
+    """
+
+    class _BlockIOWeight(TypedDict):
+        Path: str
+        Weight: int
+
+    class _DeviceRate(TypedDict):
+        Path: str
+        Rate: int
+
+    class _HealthCheck(TypedDict):
+        test: list[str] | str
+        interval: int
+        timeout: int
+        retries: int
+        start_period: int
+
+    # defaults set by us
+    network_mode: str = "none"
+
+    # actual docker defaults
+    command: str | list[str] | None = None
+    auto_remove: bool | None = None
+    blkio_weight_device: list[_BlockIOWeight] | None = None
+    blkio_weight: int | None = Field(default=None, ge=10, le=1000)
+    cap_add: list[str] | None = None
+    cap_drop: list[str] | None = None
+    cgroup_parent: str | None = None
+    cgroupns: str | None = None
+    cpu_count: int | None = None
+    cpu_percent: int | None = None
+    cpu_period: int | None = None
+    cpu_quota: int | None = None
+    cpu_rt_period: int | None = None
+    cpu_rt_runtime: int | None = None
+    cpu_shares: int | None = None
+    cpuset_mems: str | None = None
+    device_cgroup_rules: list[str] | None = None
+    device_read_bps: list[_DeviceRate] | None = None
+    device_read_iops: list[_DeviceRate] | None = None
+    device_write_bps: list[_DeviceRate] | None = None
+    device_write_iops: list[_DeviceRate] | None = None
+    devices: list[str] | None = None
+    dns: list[str] | None = None
+    dns_opt: list[str] | None = None
+    dns_search: list[str] | None = None
+    domainname: str | list[str] | None = None
+    entrypoint: str | list[str] | None = None
+    environment: dict[str, str] | list[str] | None = None
+    extra_hosts: dict[str, str] | None = None
+    group_add: list[str] | None = None
+    healthcheck: _HealthCheck | None = None
+    hostname: str | None = None
+    init: bool | None = None
+    init_path: str | None = None
+    ipc_mode: str | None = None
+    isolation: str | None = None
+    kernel_memory: int | str | None = None
+    labels: dict[str, str] | list[str] | None = None
+    links: dict[str, str] | None = None
+    log_config: PydanticLogConfig | None = None
+    lxc_conf: dict[Any, Any] | None = None
+    mac_address: str | None = None
+    mem_limit: int | str | None = None
+    mem_reservation: int | str | None = None
+    mem_swappiness: int | None = None
+    memswap_limit: str | int | None = None
+    network: str | None = None
+    network_disabled: bool | None = None
+    oom_kill_disable: bool | None = None
+    oom_score_adj: int | None = None
+    pid_mode: str | None = None
+    pids_limit: int | None = None
+    platform: str | None = None
+    ports: dict[Any, Any] | None = None
+    privileged: bool | None = None
+    publish_all_ports: bool | None = None
+    read_only: bool | None = None
+    restart_policy: dict[Any, Any] | None = None
+    runtime: str | None = None
+    security_opt: list[str] | None = None
+    shm_size: str | int | None = None
+    stdin_open: bool | None = None
+    stdout: bool | None = None
+    stderr: bool | None = None
+    stop_signal: str | None = None
+    storage_opt: dict[Any, Any] | None = None
+    stream: bool | None = None
+    sysctls: dict[Any, Any] | None = None
+    tmpfs: dict[Any, Any] | None = None
+    tty: bool | None = None
+    ulimits: list[PydanticUlimit] | None = None
+    use_config_proxy: bool | None = None
+    user: str | int | None = None
+    userns_mode: str | None = None
+    uts_mode: str | None = None
+    version: str | None = None
+    volume_driver: str | None = None
+    volumes: dict[Any, Any] | list[Any] | None = None
+    volumes_from: list[Any] | None = None
+    working_dir: str | None = None
+
+    @cached_property
+    def kwargs(self) -> dict[str, Any]:
+        """Transforms the object into :meth:`client.containers.run` kwargs."""
+        return self.model_dump(exclude_none=True)
+
+
+class AdvancedBuildArgs(BaseModel):
+    """Advanced docker build options.
+
+    Contains all options exposed on the python docker build api, except those set by :meth:`Image.build` itself.
+    """
+
+    class _ContainerLimits(TypedDict):
+        memory: int
+        memswap: int
+        cpushares: int
+        cpusetcpus: str
+
+    # defaults set by us
+    rm: bool = True
+    forcerm: bool = True
+    quiet: bool = True
+    network_mode: str = "host"
+    pull: bool | None = True
+
+    # actual Docker defaults
+    nocache: bool | None = None
+    encoding: str | None = None
+    buildargs: dict[Any, Any] | None = None
+    container_limits: _ContainerLimits | None = None
+    shmsize: int | None = None
+    labels: dict[Any, Any] | None = None
+    cache_from: list[Any] | None = None
+    target: str | None = None
+    squash: bool | None = None
+    extra_hosts: dict[Any, Any] | None = None
+    platform: str | None = None
+    isolation: str | None = None
+    use_config_proxy: bool | None = None
+
+    @cached_property
+    def kwargs(self) -> dict[str, Any]:
+        """Transforms the object into :meth:`client.images.build` kwargs."""
+        return self.model_dump(exclude_none=True)
+
+
+class DockerConfig(BaseModel):
+    """Settings passed directly to the docker daemon."""
+
+    build: AdvancedBuildArgs = AdvancedBuildArgs()
+    run: AdvancedRunArgs = AdvancedRunArgs()
+
+
+class RunConfig(BaseModel):
+    """Parameters determining how a program is run."""
+
+    timeout: WithNone[TimeDeltaFloat] = 30
+    """Timeout in seconds, or `false` for no timeout."""
+    space: WithNone[ByteSizeInt] = None
+    """Maximum memory space available, or `false` for no limitation.
+
+    Can be either an plain number of bytes like `30000` or a string including
+    a unit like `30 kB`.
+    """
+    cpus: int = 1
+    """Number of cpu cores available."""
+
+
+class MatchConfig(BaseModel):
+    """Parameters determining the match execution.
+
+    It will be parsed from the given config file and contains all settings that specify how the match is run.
+    """
+
+    problem: ProblemName
+    """The problem this match is over."""
+    build_timeout: WithNone[TimeDeltaFloat] = 600
+    """Timeout for building each docker image."""
+    image_size: WithNone[ByteSizeInt] = None
+    """Maximum size a built program image is allowed to be."""
+    strict_timeouts: bool = False
+    """Whether to raise an error if a program runs into the timeout."""
+    generator: RunConfig = RunConfig()
+    solver: RunConfig = RunConfig()
+
+    model_config = ConfigDict(revalidate_instances="always")
+
+
+class ExecutionConfig(BaseModel):
+    """Settings that only determine how a match is run, not its result."""
+
+    parallel_battles: int = 1
+    """Number of battles exectuted in parallel."""
+    mode: MatchMode = "testing"
+    """Mode of the match."""
+    set_cpus: str | list[str] | None = None
+    """Wich cpus to run programs on, if a list is specified each battle will use a different cpu specification in it."""
+    points: int = 100
+    """Highest number of points each team can achieve."""
+    results: RelativePath = Field(default=Path("./results"), validate_default=True)
+    """Path to a folder where the results will be saved."""
+
+    @model_validator(mode="after")
+    def val_set_cpus(self) -> Self:
+        """Validates that each battle that is being executed is assigned some cpu cores."""
+        if isinstance(self.set_cpus, list) and self.parallel_battles > len(self.set_cpus):
+            raise ValueError("Number of parallel battles exceeds the number of set_cpu specifier strings.")
+        else:
+            return self
+
+
+class TeamInfo(BaseModel):
+    """The config parameters defining a team."""
+
+    generator: RelativePath
+    solver: RelativePath
+
+
+TeamInfos: TypeAlias = dict[str, TeamInfo]
+
+
+class AlgobattleConfig(BaseModel):
+    """Base that contains all config options and can be parsed from config files."""
+
+    # funky defaults to force their validation with context info present
+    teams: TeamInfos = Field(
+        default={"team_0": {"generator": Path("generator"), "solver": Path("solver")}}, validate_default=True
+    )
+    execution: ExecutionConfig = Field(default_factory=dict, validate_default=True)
+    match: MatchConfig
+    battle: Battle.Config = Iterated.Config()
+    docker: DockerConfig = DockerConfig()
+
+    model_config = ConfigDict(revalidate_instances="always")
+
+    @classmethod
+    def from_file(cls, file: Path) -> Self:
+        """Parses a config object from a toml file.
+
+        If the file doesn't exist it returns a default instance instead of raising an error.
+        """
+        Battle.load_entrypoints()
+        if not file.is_file():
+            config_dict = {}
+        else:
+            with open(file, "rb") as f:
+                try:
+                    config_dict = tomllib.load(f)
+                except tomllib.TOMLDecodeError as e:
+                    raise ValueError(f"The config file at {file} is not a properly formatted TOML file!\n{e}")
+        return cls.model_validate(config_dict, context={"base_path": file.parent})
+
+    def as_prog_config(self) -> ProgramConfigView:
+        """Builds a simple object containing all program relevant settings."""
+        return ProgramConfigView(
+            build_timeout=self.match.build_timeout,
+            max_image_size=self.match.image_size,
+            strict_timeouts=self.match.strict_timeouts,
+            build_kwargs=self.docker.build.kwargs,
+            run_kwargs=self.docker.run.kwargs,
+            generator=self.match.generator,
+            solver=self.match.solver,
+            mode=self.execution.mode,
+        )