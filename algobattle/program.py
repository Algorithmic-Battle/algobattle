--- conflicted
+++ resolved
@@ -1,853 +1,856 @@
-"""Module providing an interface to interact with the teams' programs."""
-from abc import ABC, abstractmethod
-from contextlib import contextmanager
-from itertools import combinations
-from os import environ
-from pathlib import Path
-from tarfile import TarFile, is_tarfile
-from tempfile import TemporaryDirectory
-from timeit import default_timer
-from types import EllipsisType
-from typing import Any, ClassVar, Iterator, Mapping, Protocol, Self, TypeVar, cast, Generator as PyGenerator
-from typing_extensions import TypedDict
-from uuid import uuid4
-import json
-from dataclasses import dataclass, field
-from zipfile import ZipFile, is_zipfile
-
-from docker import DockerClient
-from docker.errors import APIError, BuildError as DockerBuildError, DockerException, ImageNotFound
-from docker.models.images import Image as DockerImage
-from docker.models.containers import Container as DockerContainer
-from docker.types import Mount
-from requests import Timeout, ConnectionError
-from pydantic import Field
-from anyio.to_thread import run_sync
-from urllib3.exceptions import ReadTimeoutError
-
-from algobattle.util import (
-    BuildError,
-    DockerError,
-    Encodable,
-    EncodingError,
-    ExceptionInfo,
-    ExecutionError,
-    ExecutionTimeout,
-<<<<<<< HEAD
-    RunConfig,
-    RunConfigOverride,
-    RunSpecs,
-    TempDir,
-=======
-    MatchMode,
->>>>>>> 4c174641
-    ValidationError,
-    Role,
-    BaseModel,
-)
-from algobattle.problem import AnyProblem, Instance, Solution
-
-
-AnySolution = Solution[Instance]
-
-
-_client_var: DockerClient | None = None
-
-
-T = TypeVar("T")
-
-
-def client() -> DockerClient:
-    """Returns the docker api client, checking that it's still responsive."""
-    global _client_var
-    try:
-        if _client_var is None:
-            _client_var = DockerClient.from_env()
-        else:
-            _client_var.ping()
-    except (DockerException, APIError):
-        raise SystemExit("Could not connect to the docker daemon. Is docker running?")
-    return _client_var
-
-
-class RunConfigOverride(TypedDict, total=False):
-    """Run parameters that were overriden by the battle type."""
-
-    timeout: float | None
-    space: int | None
-    cpus: int
-
-
-@dataclass(frozen=True, slots=True)
-class RunSpecs:
-    """Actual specification of a program run."""
-
-    timeout: float | None
-    space: int | None
-    cpus: int
-    overriden: RunConfigOverride
-
-
-class RunConfigView(Protocol):
-    """Config view for single runs."""
-
-    timeout: float | None
-    space: int | None
-    cpus: int
-
-
-@dataclass(frozen=True, slots=True)
-class ProgramConfigView:
-    """Config settings relevant to the program module."""
-
-    build_timeout: float | None
-    max_image_size: int | None
-    strict_timeouts: bool
-    build_kwargs: dict[str, Any]
-    run_kwargs: dict[str, Any]
-    generator: RunConfigView
-    solver: RunConfigView
-    mode: MatchMode
-
-
-class ProgramUi(Protocol):
-    """Provides an interface for :class:`Program` to update the Ui."""
-
-    @abstractmethod
-    def start_program(self, role: Role, timeout: float | None) -> None:
-        """Signals that the program execution has been started."""
-
-    @abstractmethod
-    def stop_program(self, role: Role, runtime: float) -> None:
-        """Signals that the program execution has been finished."""
-
-
-class ProgramIO:
-    """Manages the directories used to pass IO to programs.
-
-    Normally we can just create temporary directories using the python stdlib, but when running inside a container we
-    need to use a directory thats bound to one on the host machine.
-    """
-
-    host_dir: ClassVar[Path | None] = Path(environ["ALGOBATTLE_IO_DIR"]) if "ALGOBATTLE_IO_DIR" in environ else None
-    parent_dir: ClassVar[Path | None] = Path("/algobattle/io") if "ALGOBATTLE_IO_DIR" in environ else None
-
-    def __init__(self) -> None:
-        """Creates the needed temporary directories."""
-        super().__init__()
-        self._input = TemporaryDirectory(dir=self.parent_dir)
-        self._output = TemporaryDirectory(dir=self.parent_dir)
-
-    @property
-    def input(self) -> Path:
-        """Path to the input directory."""
-        return Path(self._input.name)
-
-    @property
-    def output(self) -> Path:
-        """Path to the output directoy."""
-        return Path(self._output.name)
-
-    @property
-    def mounts(self) -> list[Mount]:
-        """A list of Mounts corresponding to these IO directories that can be passed to the docker api."""
-        if self.host_dir:
-            host_input = self.host_dir / self.input.name
-            host_output = self.host_dir / self.output.name
-        else:
-            host_input = self.input
-            host_output = self.output
-        return [
-            Mount(target="/input", source=str(host_input), type="bind", read_only=True),
-            Mount(target="/output", source=str(host_output), type="bind"),
-        ]
-
-    def __enter__(self) -> Self:
-        return self
-
-    def __exit__(self, exc: Any, val: Any, tb: Any):
-        self._input.__exit__(exc, val, tb)
-        self._output.__exit__(exc, val, tb)
-
-
-class ProgramRunInfo(BaseModel):
-    """Data about a program's execution."""
-
-    runtime: float = 0
-    overriden: RunConfigOverride = Field(default_factory=dict)
-    error: ExceptionInfo | None = None
-
-
-@dataclass
-class ProgramResult:
-    """The result of a program execution."""
-
-    info: ProgramRunInfo
-    battle_data: Encodable | None = None
-
-
-@dataclass
-class GeneratorResult(ProgramResult):
-    """Result of a single generator execution."""
-
-    instance: Instance | None = None
-    solution: AnySolution | None = None
-
-
-@dataclass
-class SolverResult(ProgramResult):
-    """Result of a single solver execution."""
-
-    solution: AnySolution | None = None
-
-
-@dataclass
-class _WrappedException(Exception):
-    """Wraps an inner exception such that we can recover the runtime from outer methods easily."""
-
-    inner: Exception
-    runtime: float
-
-
-@dataclass(frozen=True)
-class Program(ABC):
-    """A higher level interface for a team's programs."""
-
-    id: str
-    """The id of the Docker image."""
-    problem: AnyProblem
-    """The problem this program generates/solves."""
-    config: ProgramConfigView
-    """Config settings used for this program."""
-
-    role: ClassVar[Role]
-    """Role of this program."""
-
-    @classmethod
-    @contextmanager
-    def _setup_docker_env(cls, source: Path) -> PyGenerator[tuple[Path, str | None], None, None]:
-        """Creates a folder containing the actual docker environment used to build a program."""
-        if not source.exists():
-            raise ValueError
-        if source.is_dir():
-            yield source, None
-            return
-        if source.name == "Dockerfile" or source.suffix == ".dockerfile":
-            yield source.parent, source.name
-            return
-
-        with TempDir() as build_folder:
-            if is_zipfile(source):
-                with ZipFile(source, "r") as f:
-                    f.extractall(build_folder)
-            elif is_tarfile(source):
-                with TarFile(source, "r") as f:
-                    f.extractall(build_folder)
-            else:
-                raise ValueError(f"The file {source} is not recognisable as a dockerfile.")
-
-            yield build_folder, None
-
-    @classmethod
-    async def build(
-        cls,
-        path: Path,
-        *,
-        problem: AnyProblem,
-        config: ProgramConfigView,
-        team_name: str | None = None,
-    ) -> Self:
-        """Creates a program by building the specified docker image.
-
-        Args:
-            path: Path to a Dockerfile (or folder containing one) from which to build the image.
-            problem: The problem this program generates/solves.
-            config: Settings for this program.
-            team_name: If set the image will be given a descriptive name.
-
-        Returns:
-            The built Program.
-
-        Raises:
-            BuildError: If the build fails for any reason.
-        """
-        if team_name is not None:
-            name = f"algobattle_{team_name}_{cls.role.name}"
-            try:
-                old_image = cast(DockerImage, client().images.get(name))
-            except ImageNotFound:
-                old_image = None
-        else:
-            name = None
-            old_image = None
-
-        with cls._setup_docker_env(path) as (path, dockerfile):
-            try:
-                image = await run_sync(
-                    cls._build_daemon_call,
-                    str(path),
-                    name,
-                    config.build_timeout,
-                    dockerfile,
-                    config.build_kwargs,
-                )
-                if old_image is not None:
-                    old_image.reload()
-                    if len(old_image.tags) == 0:
-                        old_image.remove(force=True)
-
-            except Timeout as e:
-                raise BuildError("Build ran into a timeout.") from e
-            except DockerBuildError as e:
-                raise BuildError("Build did not complete successfully.", detail=e.msg) from e
-            except APIError as e:
-                raise BuildError("Docker APIError thrown while building.", detail=str(e)) from e
-
-        self = cls(
-            cast(str, image.id),
-            problem=problem,
-            config=config,
-        )
-        used_size = cast(dict[str, Any], image.attrs).get("Size", 0)
-        if config.max_image_size is not None and used_size > config.max_image_size:
-            try:
-                self.remove()
-            finally:
-                raise BuildError(
-                    "Built image is too large.", detail=f"Size: {used_size}B, limit: {config.max_image_size}B."
-                )
-        return self
-
-    @classmethod
-    def _build_daemon_call(
-        cls, path: str, tag: str | None, timeout: float | None, dockerfile: str | None, build_kwargs: dict[str, Any]
-    ) -> DockerImage:
-        image, _logs = cast(
-            tuple[DockerImage, Iterator[Any]],
-            client().images.build(
-                path=str(path),
-                tag=tag,
-                timeout=timeout,
-                dockerfile=dockerfile,
-                **build_kwargs,
-            ),
-        )
-        return image
-
-    def run_specs(
-        self,
-        timeout: float | None | EllipsisType,
-        space: int | None | EllipsisType,
-        cpus: int | EllipsisType,
-    ) -> RunSpecs:
-        """Merges the overriden config options with the parsed ones."""
-        overriden = RunConfigOverride()
-        match self.role:
-            case Role.generator:
-                config = self.config.generator
-            case Role.solver:
-                config = self.config.solver
-        if timeout is ...:
-            timeout = config.timeout
-        else:
-            overriden["timeout"] = timeout
-        if space is ...:
-            space = config.space
-        else:
-            overriden["space"] = space
-        if cpus is ...:
-            cpus = config.cpus
-        else:
-            overriden["cpus"] = cpus
-        return RunSpecs(timeout=timeout, space=space, cpus=cpus, overriden=overriden)
-
-    async def _run_inner(
-        self,
-        *,
-        io: ProgramIO,
-        max_size: int,
-        specs: RunSpecs,
-        battle_input: Encodable | None,
-        battle_output: type[Encodable] | None,
-        set_cpus: str | None,
-        ui: ProgramUi | None,
-    ) -> tuple[float, Encodable | None]:
-        """Encodes the metadata, runs the docker container, and decodes battle metadata."""
-        with open(io.input / "info.json", "w+") as f:
-            json.dump(
-                {
-                    "max_size": max_size,
-                    "timeout": specs.timeout,
-                    "space": specs.space,
-                    "cpus": specs.cpus,
-                },
-                f,
-            )
-        if battle_input is not None:
-            try:
-                battle_input.encode(io.input / "battle_data", self.role)
-            except Exception as e:
-                raise EncodingError("Battle data couldn't be encoded.", detail=str(e))
-
-        runtime = 0
-        try:
-            container = cast(
-                DockerContainer,
-                client().containers.create(
-                    image=self.id,
-                    name=f"algobattle_{uuid4().hex[:8]}",
-                    mem_limit=specs.space,
-                    nano_cpus=specs.cpus * 1_000_000_000,
-                    detach=True,
-                    mounts=io.mounts if io else None,
-                    cpuset_cpus=set_cpus,
-                    **self.config.run_kwargs,
-                ),
-            )
-
-            if ui is not None:
-                ui.start_program(self.role, specs.timeout)
-            try:
-                runtime = await run_sync(self._run_daemon_call, container, specs.timeout)
-            except ExecutionError as e:
-                raise _WrappedException(e, e.runtime)
-            finally:
-                container.remove(force=True)
-                if ui is not None:
-                    ui.stop_program(self.role, runtime)
-        except APIError as e:
-            raise _WrappedException(
-                DockerError("Docker APIError thrown while running container.", detail=str(e)), runtime
-            )
-
-        if battle_output:
-            try:
-                decoded_battle_output = battle_output.decode(io.output / "battle_data", max_size, self.role)
-            except Exception as e:
-                raise _WrappedException(e, runtime)
-        else:
-            decoded_battle_output = None
-        return runtime, decoded_battle_output
-
-    def _run_daemon_call(self, container: DockerContainer, timeout: float | None = None) -> float:
-        """Runs the container.
-
-        Returns:
-            The container runtime
-        Raises:
-            ExecutionTimeout: When the container runs into the timeout.
-            ExecutionError: When the process inside the container crashes.
-            DockerException: When the daeomon raises some other error.
-        """
-        # this method has to be a thicker wrapper since we have to kill the container asap, not just when the
-        # async manager gives us back control.
-        container.start()
-        start_time = default_timer()
-        elapsed_time = 0
-        try:
-            response = cast(dict[str, Any], container.wait(timeout=timeout))
-            elapsed_time = round(default_timer() - start_time, 2)
-            if response["StatusCode"] == 0:
-                return elapsed_time
-            else:
-                raise ExecutionError(
-                    "The program executed in the container crashed.",
-                    detail=f"exit code: {response['StatusCode']}, error message:\n{container.logs().decode()}",
-                    runtime=elapsed_time,
-                )
-        except (Timeout, ConnectionError) as e:
-            container.kill()
-            elapsed_time = round(default_timer() - start_time, 2)
-            if len(e.args) != 1 or not isinstance(e.args[0], ReadTimeoutError):
-                raise
-            if self.config.strict_timeouts:
-                raise ExecutionTimeout("The docker container exceeded the time limit.", runtime=elapsed_time)
-            return elapsed_time
-
-    def remove(self) -> None:
-        """Removes the image from the docker daemon.
-
-        **This will not cause the python object to be deleted.**
-        Attempting to run the image after it has been removed will cause runtime errors.
-        Will not throw an error if the image has been removed already.
-
-        Raises:
-            DockerError: When removing the image fails.
-        """
-        try:
-            client().images.remove(image=self.id, force=True)
-        except ImageNotFound:
-            pass
-        except APIError as e:
-            raise DockerError("Docker APIError thrown while removing image.", detail=str(e)) from e
-
-    def __enter__(self):
-        return self
-
-    def __exit__(self, _type: Any, _value: Any, _traceback: Any):
-        self.remove()
-
-
-class Generator(Program):
-    """A higher level interface for a team's generator."""
-
-    role: ClassVar[Role] = Role.generator
-
-    async def run(
-        self,
-        max_size: int,
-        *,
-        timeout: float | None | EllipsisType = ...,
-        space: int | None | EllipsisType = ...,
-        cpus: int | EllipsisType = ...,
-        battle_input: Encodable | None = None,
-        battle_output: type[Encodable] | None = None,
-        ui: ProgramUi | None = None,
-        set_cpus: str | None = None,
-    ) -> GeneratorResult:
-        """Executes the generator and parses its output into a problem instance.
-
-        Args:
-            max_size: Maximum size of the instance that the generator is allowed to generate.
-            timeout: Timeout for the program in seconds.
-            space: Maximum amount of memory space this program can use in bytes.
-            cpus: Number of cpu cores this program can use.
-            battle_input: Additional data that will be given to the generator.
-            battle_output: Class that will be used to parse additional data the generator outputs.
-            ui: Interface the program execution uses to update the ui.
-            set_cpus: A docker format string specifying what cpu cores the program should use, or None for any cores.
-
-        Returns:
-            Datastructure containing all info about the generator execution and the created problem instance.
-        """
-        specs = self.run_specs(timeout, space, cpus)
-        runtime = 0
-        battle_data = None
-        instance = None
-        solution = None
-        exception_info = None
-        with ProgramIO() as io:
-            try:
-                with open(io.input / "max_size.txt", "w+") as f:
-                    f.write(str(max_size))
-
-                runtime, battle_data = await self._run_inner(
-                    io=io,
-                    max_size=max_size,
-                    specs=specs,
-                    battle_input=battle_input,
-                    battle_output=battle_output,
-                    ui=ui,
-                    set_cpus=set_cpus,
-                )
-
-                try:
-                    instance = self.problem.instance_cls.decode(io.output / "instance", max_size, self.role)
-                except EncodingError:
-                    raise
-                except Exception as e:
-                    raise EncodingError("Unknown error thrown while decoding the problem instance.", detail=str(e))
-                try:
-                    instance.validate_instance()
-                except ValidationError:
-                    raise
-                except Exception as e:
-                    raise ValidationError("Unknown error thrown during instance validation.", detail=str(e))
-                if instance.size > max_size:
-                    raise ValidationError(
-                        "Instance is too large.", detail=f"Generated: {instance.size}, maximum: {max_size}"
-                    )
-                if self.problem.with_solution:
-                    try:
-                        solution = self.problem.solution_cls.decode(io.output / "solution", max_size, self.role)
-                    except EncodingError:
-                        raise
-                    except Exception as e:
-                        raise EncodingError("Unknown error thrown while decoding the solution.", detail=str(e))
-                    try:
-                        solution.validate_solution(instance, Role.generator)
-                    except ValidationError:
-                        raise
-                    except Exception as e:
-                        raise ValidationError("Unknown error thrown during solution validation.", detail=str(e))
-
-            except _WrappedException as e:
-                runtime = e.runtime
-                exception_info = ExceptionInfo.from_exception(e.inner)
-            except Exception as e:
-                exception_info = ExceptionInfo.from_exception(e)
-            return GeneratorResult(
-                info=ProgramRunInfo(runtime=runtime, overriden=specs.overriden, error=exception_info),
-                battle_data=battle_data,
-                instance=instance,
-                solution=solution,
-            )
-
-
-class Solver(Program):
-    """A higher level interface for a team's solver."""
-
-    role: ClassVar[Role] = Role.solver
-
-    def _encode_input(self, input: Path, max_size: int, instance: Instance | None) -> None:
-        assert instance is not None
-        instance.encode(input / "instance", self.role)
-
-    def _parse_output(self, output: Path, max_size: int, instance: Instance | None) -> AnySolution:
-        assert instance is not None
-        try:
-            solution = self.problem.solution_cls.decode(output / "solution", max_size, self.role, instance)
-        except EncodingError:
-            raise
-        except Exception as e:
-            raise EncodingError("Error thrown while decoding the solution.", detail=str(e)) from e
-        try:
-            solution.validate_solution(instance, Role.solver)
-        except ValidationError:
-            raise
-        except Exception as e:
-            raise ValidationError("Unknown error during solution validation.", detail=str(e)) from e
-        return solution
-
-    async def run(
-        self,
-        instance: Instance,
-        max_size: int,
-        *,
-        timeout: float | None | EllipsisType = ...,
-        space: int | None | EllipsisType = ...,
-        cpus: int | EllipsisType = ...,
-        battle_input: Encodable | None = None,
-        battle_output: type[Encodable] | None = None,
-        ui: ProgramUi | None = None,
-        set_cpus: str | None = None,
-    ) -> SolverResult:
-        """Executes the solver on the given problem instance and parses its output into a problem solution.
-
-        Args:
-            max_size: Maximum size of the instance that the generator is allowed to generate.
-            timeout: Timeout for the program in seconds.
-            space: Maximum amount of memory space this program can use in bytes.
-            cpus: Number of cpu cores this program can use.
-            battle_input: Additional data that will be given to the solver.
-            battle_output: Class that will be used to parse additional data the solver outputs.
-            ui: Interface the program execution uses to update the ui.
-            set_cpus: A docker format string specifying what cpu cores the program should use, or None for any cores.
-
-        Returns:
-            Datastructure containing all info about the solver execution and the solution it computed.
-        """
-        specs = self.run_specs(timeout, space, cpus)
-        runtime = 0
-        battle_data = None
-        solution = None
-        exception_info = None
-        with ProgramIO() as io:
-            try:
-                instance.encode(io.input / "instance", self.role)
-                runtime, battle_data = await self._run_inner(
-                    io=io,
-                    max_size=max_size,
-                    specs=specs,
-                    battle_input=battle_input,
-                    battle_output=battle_output,
-                    ui=ui,
-                    set_cpus=set_cpus,
-                )
-                try:
-                    solution = self.problem.solution_cls.decode(io.output / "solution", max_size, self.role, instance)
-                except EncodingError:
-                    raise
-                except Exception as e:
-                    raise EncodingError("Unexpected error thrown while decoding the solution.", detail=str(e))
-                try:
-                    solution.validate_solution(instance, Role.solver)
-                except ValidationError:
-                    raise
-                except Exception as e:
-                    raise ValidationError("Unexpected error during solution validation.", detail=str(e))
-
-            except _WrappedException as e:
-                runtime = e.runtime
-                exception_info = ExceptionInfo.from_exception(e.inner)
-            except Exception as e:
-                exception_info = ExceptionInfo.from_exception(e)
-            return SolverResult(
-                info=ProgramRunInfo(runtime=runtime, overriden=specs.overriden, error=exception_info),
-                battle_data=battle_data,
-                solution=solution,
-            )
-
-
-class BuildUi(Protocol):
-    """Provides and interface for the build process to update the ui."""
-
-    @abstractmethod
-    def start_build(self, team: str, role: Role, timeout: float | None) -> None:
-        """Informs the ui that a new program is being built."""
-
-    @abstractmethod
-    def finish_build(self) -> None:
-        """Informs the ui that the current build has been finished."""
-
-
-class _TeamInfo(Protocol):
-    generator: Path
-    solver: Path
-
-
-@dataclass(frozen=True, slots=True)
-class Team:
-    """Class bundling together the programs of a team."""
-
-    name: str
-    generator: Generator
-    solver: Solver
-
-    @classmethod
-    async def build(
-        cls,
-        name: str,
-        info: _TeamInfo,
-        problem: AnyProblem,
-        config: ProgramConfigView,
-        ui: BuildUi,
-    ) -> "Team":
-        """Builds the specified docker files into images and return the corresponding team.
-
-        Args:
-            name: Name of the team.
-            info: Team info containing the paths to the program data.
-            problem: The problem class the current match is fought over.
-            config: Config for the programs.
-
-        Returns:
-            The built team.
-
-        Raises:
-            ValueError: If the team name is already in use.
-            DockerError: If the docker build fails for some reason
-        """
-        tag_name = name.lower().replace(" ", "_") if config.mode == "testing" else None
-        ui.start_build(name, Role.generator, config.build_timeout)
-        generator = await Generator.build(
-            path=info.generator,
-            problem=problem,
-            config=config,
-            team_name=tag_name,
-        )
-        ui.finish_build()
-        try:
-            ui.start_build(name, Role.solver, config.build_timeout)
-            solver = await Solver.build(
-                path=info.solver,
-                problem=problem,
-                config=config,
-                team_name=tag_name,
-            )
-            ui.finish_build()
-        except Exception:
-            generator.remove()
-            raise
-        return Team(name, generator, solver)
-
-    def __str__(self) -> str:
-        return self.name
-
-    def __eq__(self, o: object) -> bool:
-        if isinstance(o, Team):
-            return self.name == o.name
-        else:
-            return False
-
-    def __hash__(self) -> int:
-        return hash(self.name)
-
-    def __enter__(self):
-        return self
-
-    def __exit__(self, _type: Any, _value: Any, _traceback: Any):
-        self.cleanup()
-
-    def cleanup(self) -> None:
-        """Removes the built docker images."""
-        self.generator.remove()
-        self.solver.remove()
-
-
-@dataclass(frozen=True)
-class Matchup:
-    """Represents an individual matchup of teams."""
-
-    generator: Team
-    solver: Team
-
-    def __iter__(self) -> Iterator[Team]:
-        yield self.generator
-        yield self.solver
-
-    def __repr__(self) -> str:
-        return f"Matchup({self.generator.name}, {self.solver.name})"
-
-
-@dataclass
-class TeamHandler:
-    """Handles building teams and cleaning them up."""
-
-    active: list[Team] = field(default_factory=list)
-    excluded: dict[str, ExceptionInfo] = field(default_factory=dict)
-    cleanup: bool = True
-
-    @classmethod
-    async def build(
-        cls,
-        infos: Mapping[str, _TeamInfo],
-        problem: AnyProblem,
-        config: ProgramConfigView,
-        ui: BuildUi,
-    ) -> Self:
-        """Builds the programs of every team.
-
-        Attempts to build the programs of every team. If any build fails, that team will be excluded and all its
-        programs cleaned up.
-
-        Args:
-            infos: Teams that participate in the match.
-            problem: Problem class that the match will be fought with.
-            config: Config options.
-
-        Returns:
-            :class:`TeamHandler` containing the info about the participating teams.
-        """
-        handler = cls(cleanup=config.mode == "tournament")
-        for name, info in infos.items():
-            try:
-                team = await Team.build(name, info, problem, config, ui)
-                handler.active.append(team)
-            except Exception as e:
-                handler.excluded[name] = ExceptionInfo.from_exception(e)
-        return handler
-
-    def __enter__(self) -> Self:
-        return self
-
-    def __exit__(self, _type: Any, _value: Any, _traceback: Any):
-        if self.cleanup:
-            for team in self.active:
-                team.cleanup()
-
-    @property
-    def grouped_matchups(self) -> list[tuple[Matchup, Matchup]]:
-        """All matchups, grouped by the involved teams.
-
-        Each tuple's first matchup has the first team in the group generating, the second has it solving.
-        """
-        return [(Matchup(*g), Matchup(*g[::-1])) for g in combinations(self.active, 2)]
-
-    @property
-    def matchups(self) -> list[Matchup]:
-        """All matchups that will be fought."""
-        if len(self.active) == 1:
-            return [Matchup(self.active[0], self.active[0])]
-        else:
-            return [m for pair in self.grouped_matchups for m in pair]
+"""Module providing an interface to interact with the teams' programs."""
+from abc import ABC, abstractmethod
+from contextlib import contextmanager
+from itertools import combinations
+from os import environ
+from pathlib import Path
+from tarfile import TarFile, is_tarfile
+from tempfile import TemporaryDirectory
+from timeit import default_timer
+from types import EllipsisType
+from typing import Any, ClassVar, Iterable, Iterator, Mapping, Protocol, Self, TypeVar, cast, Generator as PyGenerator
+from typing_extensions import TypedDict
+from uuid import uuid4
+import json
+from dataclasses import dataclass, field
+from zipfile import ZipFile, is_zipfile
+
+from docker import DockerClient
+from docker.errors import APIError, BuildError as DockerBuildError, DockerException, ImageNotFound
+from docker.models.images import Image as DockerImage
+from docker.models.containers import Container as DockerContainer
+from docker.types import Mount
+from requests import Timeout, ConnectionError
+from pydantic import Field
+from anyio.to_thread import run_sync
+from urllib3.exceptions import ReadTimeoutError
+
+from algobattle.util import (
+    BuildError,
+    DockerError,
+    Encodable,
+    EncodingError,
+    ExceptionInfo,
+    ExecutionError,
+    ExecutionTimeout,
+    MatchMode,
+    TempDir,
+    ValidationError,
+    Role,
+    BaseModel,
+)
+from algobattle.problem import AnyProblem, Instance, Solution
+
+
+AnySolution = Solution[Instance]
+
+
+_client_var: DockerClient | None = None
+
+
+T = TypeVar("T")
+
+
+def client() -> DockerClient:
+    """Returns the docker api client, checking that it's still responsive."""
+    global _client_var
+    try:
+        if _client_var is None:
+            _client_var = DockerClient.from_env()
+        else:
+            _client_var.ping()
+    except (DockerException, APIError):
+        raise SystemExit("Could not connect to the docker daemon. Is docker running?")
+    return _client_var
+
+
+class RunConfigOverride(TypedDict, total=False):
+    """Run parameters that were overriden by the battle type."""
+
+    timeout: float | None
+    space: int | None
+    cpus: int
+
+
+@dataclass(frozen=True, slots=True)
+class RunSpecs:
+    """Actual specification of a program run."""
+
+    timeout: float | None
+    space: int | None
+    cpus: int
+    overriden: RunConfigOverride
+
+
+class RunConfigView(Protocol):
+    """Config view for single runs."""
+
+    timeout: float | None
+    space: int | None
+    cpus: int
+
+
+@dataclass(frozen=True, slots=True)
+class ProgramConfigView:
+    """Config settings relevant to the program module."""
+
+    build_timeout: float | None
+    max_image_size: int | None
+    strict_timeouts: bool
+    build_kwargs: dict[str, Any]
+    run_kwargs: dict[str, Any]
+    generator: RunConfigView
+    solver: RunConfigView
+    mode: MatchMode
+
+
+class ProgramUi(Protocol):
+    """Provides an interface for :class:`Program` to update the Ui."""
+
+    @abstractmethod
+    def start_program(self, role: Role, timeout: float | None) -> None:
+        """Signals that the program execution has been started."""
+
+    @abstractmethod
+    def stop_program(self, role: Role, runtime: float) -> None:
+        """Signals that the program execution has been finished."""
+
+
+class ProgramIO:
+    """Manages the directories used to pass IO to programs.
+
+    Normally we can just create temporary directories using the python stdlib, but when running inside a container we
+    need to use a directory thats bound to one on the host machine.
+    """
+
+    host_dir: ClassVar[Path | None] = Path(environ["ALGOBATTLE_IO_DIR"]) if "ALGOBATTLE_IO_DIR" in environ else None
+    parent_dir: ClassVar[Path | None] = Path("/algobattle/io") if "ALGOBATTLE_IO_DIR" in environ else None
+
+    def __init__(self) -> None:
+        """Creates the needed temporary directories."""
+        super().__init__()
+        self._input = TemporaryDirectory(dir=self.parent_dir)
+        self._output = TemporaryDirectory(dir=self.parent_dir)
+
+    @property
+    def input(self) -> Path:
+        """Path to the input directory."""
+        return Path(self._input.name)
+
+    @property
+    def output(self) -> Path:
+        """Path to the output directoy."""
+        return Path(self._output.name)
+
+    @property
+    def mounts(self) -> list[Mount]:
+        """A list of Mounts corresponding to these IO directories that can be passed to the docker api."""
+        if self.host_dir:
+            host_input = self.host_dir / self.input.name
+            host_output = self.host_dir / self.output.name
+        else:
+            host_input = self.input
+            host_output = self.output
+        return [
+            Mount(target="/input", source=str(host_input), type="bind", read_only=True),
+            Mount(target="/output", source=str(host_output), type="bind"),
+        ]
+
+    def __enter__(self) -> Self:
+        return self
+
+    def __exit__(self, exc: Any, val: Any, tb: Any):
+        self._input.__exit__(exc, val, tb)
+        self._output.__exit__(exc, val, tb)
+
+
+class ProgramRunInfo(BaseModel):
+    """Data about a program's execution."""
+
+    runtime: float = 0
+    overriden: RunConfigOverride = Field(default_factory=dict)
+    error: ExceptionInfo | None = None
+
+
+@dataclass
+class ProgramResult:
+    """The result of a program execution."""
+
+    info: ProgramRunInfo
+    battle_data: Encodable | None = None
+
+
+@dataclass
+class GeneratorResult(ProgramResult):
+    """Result of a single generator execution."""
+
+    instance: Instance | None = None
+    solution: AnySolution | None = None
+
+
+@dataclass
+class SolverResult(ProgramResult):
+    """Result of a single solver execution."""
+
+    solution: AnySolution | None = None
+
+
+@dataclass
+class _WrappedException(Exception):
+    """Wraps an inner exception such that we can recover the runtime from outer methods easily."""
+
+    inner: Exception
+    runtime: float
+
+
+@dataclass(frozen=True)
+class Program(ABC):
+    """A higher level interface for a team's programs."""
+
+    id: str
+    """The id of the Docker image."""
+    problem: AnyProblem
+    """The problem this program generates/solves."""
+    config: ProgramConfigView
+    """Config settings used for this program."""
+
+    role: ClassVar[Role]
+    """Role of this program."""
+
+    @classmethod
+    @contextmanager
+    def _setup_docker_env(cls, source: Path) -> PyGenerator[tuple[Path, str | None], None, None]:
+        """Creates a folder containing the actual docker environment used to build a program."""
+        if not source.exists():
+            raise ValueError
+        if source.is_dir():
+            yield source, None
+            return
+        if source.name == "Dockerfile" or source.suffix == ".dockerfile":
+            yield source.parent, source.name
+            return
+
+        with TempDir() as build_folder:
+            if is_zipfile(source):
+                with ZipFile(source, "r") as f:
+                    f.extractall(build_folder)
+            elif is_tarfile(source):
+                with TarFile(source, "r") as f:
+                    f.extractall(build_folder)
+            else:
+                raise ValueError(f"The file {source} is not recognisable as a dockerfile.")
+
+            yield build_folder, None
+
+    @classmethod
+    async def build(
+        cls,
+        path: Path,
+        *,
+        problem: AnyProblem,
+        config: ProgramConfigView,
+        team_name: str | None = None,
+    ) -> Self:
+        """Creates a program by building the specified docker image.
+
+        Args:
+            path: Path to a Dockerfile (or folder containing one) from which to build the image.
+            problem: The problem this program generates/solves.
+            config: Settings for this program.
+            team_name: If set the image will be given a descriptive name.
+
+        Returns:
+            The built Program.
+
+        Raises:
+            BuildError: If the build fails for any reason.
+        """
+        if team_name is not None:
+            name = f"algobattle_{team_name}_{cls.role.name}"
+            try:
+                old_image = cast(DockerImage, client().images.get(name))
+            except ImageNotFound:
+                old_image = None
+        else:
+            name = None
+            old_image = None
+
+        with cls._setup_docker_env(path) as (path, dockerfile):
+            try:
+                image = await run_sync(
+                    cls._build_daemon_call,
+                    str(path),
+                    name,
+                    config.build_timeout,
+                    dockerfile,
+                    config.build_kwargs,
+                )
+                if old_image is not None:
+                    old_image.reload()
+                    if len(old_image.tags) == 0:
+                        old_image.remove(force=True)
+
+            except Timeout as e:
+                raise BuildError("Build ran into a timeout.") from e
+            except DockerBuildError as e:
+                raise BuildError("Build did not complete successfully.", detail=e.msg) from e
+            except APIError as e:
+                raise BuildError("Docker APIError thrown while building.", detail=str(e)) from e
+
+        self = cls(
+            cast(str, image.id),
+            problem=problem,
+            config=config,
+        )
+        used_size = cast(dict[str, Any], image.attrs).get("Size", 0)
+        if config.max_image_size is not None and used_size > config.max_image_size:
+            try:
+                self.remove()
+            finally:
+                raise BuildError(
+                    "Built image is too large.", detail=f"Size: {used_size}B, limit: {config.max_image_size}B."
+                )
+        return self
+
+    @classmethod
+    def _build_daemon_call(
+        cls, path: str, tag: str | None, timeout: float | None, dockerfile: str | None, build_kwargs: dict[str, Any]
+    ) -> DockerImage:
+        image, _logs = cast(
+            tuple[DockerImage, Iterator[Any]],
+            client().images.build(
+                path=str(path),
+                tag=tag,
+                timeout=timeout,
+                dockerfile=dockerfile,
+                **build_kwargs,
+            ),
+        )
+        return image
+
+    def run_specs(
+        self,
+        timeout: float | None | EllipsisType,
+        space: int | None | EllipsisType,
+        cpus: int | EllipsisType,
+    ) -> RunSpecs:
+        """Merges the overriden config options with the parsed ones."""
+        overriden = RunConfigOverride()
+        match self.role:
+            case Role.generator:
+                config = self.config.generator
+            case Role.solver:
+                config = self.config.solver
+        if timeout is ...:
+            timeout = config.timeout
+        else:
+            overriden["timeout"] = timeout
+        if space is ...:
+            space = config.space
+        else:
+            overriden["space"] = space
+        if cpus is ...:
+            cpus = config.cpus
+        else:
+            overriden["cpus"] = cpus
+        return RunSpecs(timeout=timeout, space=space, cpus=cpus, overriden=overriden)
+
+    async def _run_inner(
+        self,
+        *,
+        io: ProgramIO,
+        max_size: int,
+        specs: RunSpecs,
+        battle_input: Encodable | None,
+        battle_output: type[Encodable] | None,
+        set_cpus: str | None,
+        ui: ProgramUi | None,
+    ) -> tuple[float, Encodable | None]:
+        """Encodes the metadata, runs the docker container, and decodes battle metadata."""
+        with open(io.input / "info.json", "w+") as f:
+            json.dump(
+                {
+                    "max_size": max_size,
+                    "timeout": specs.timeout,
+                    "space": specs.space,
+                    "cpus": specs.cpus,
+                },
+                f,
+            )
+        if battle_input is not None:
+            try:
+                battle_input.encode(io.input / "battle_data", self.role)
+            except Exception as e:
+                raise EncodingError("Battle data couldn't be encoded.", detail=str(e))
+
+        runtime = 0
+        try:
+            container = cast(
+                DockerContainer,
+                client().containers.create(
+                    image=self.id,
+                    name=f"algobattle_{uuid4().hex[:8]}",
+                    mem_limit=specs.space,
+                    nano_cpus=specs.cpus * 1_000_000_000,
+                    detach=True,
+                    mounts=io.mounts if io else None,
+                    cpuset_cpus=set_cpus,
+                    **self.config.run_kwargs,
+                ),
+            )
+
+            if ui is not None:
+                ui.start_program(self.role, specs.timeout)
+            try:
+                runtime = await run_sync(self._run_daemon_call, container, specs.timeout)
+            except ExecutionError as e:
+                raise _WrappedException(e, e.runtime)
+            finally:
+                container.remove(force=True)
+                if ui is not None:
+                    ui.stop_program(self.role, runtime)
+        except APIError as e:
+            raise _WrappedException(
+                DockerError("Docker APIError thrown while running container.", detail=str(e)), runtime
+            )
+
+        if battle_output:
+            try:
+                decoded_battle_output = battle_output.decode(io.output / "battle_data", max_size, self.role)
+            except Exception as e:
+                raise _WrappedException(e, runtime)
+        else:
+            decoded_battle_output = None
+        return runtime, decoded_battle_output
+
+    def _run_daemon_call(self, container: DockerContainer, timeout: float | None = None) -> float:
+        """Runs the container.
+
+        Returns:
+            The container runtime
+        Raises:
+            ExecutionTimeout: When the container runs into the timeout.
+            ExecutionError: When the process inside the container crashes.
+            DockerException: When the daeomon raises some other error.
+        """
+        # this method has to be a thicker wrapper since we have to kill the container asap, not just when the
+        # async manager gives us back control.
+        container.start()
+        start_time = default_timer()
+        elapsed_time = 0
+        try:
+            response = cast(dict[str, Any], container.wait(timeout=timeout))
+            elapsed_time = round(default_timer() - start_time, 2)
+            if response["StatusCode"] == 0:
+                return elapsed_time
+            else:
+                raise ExecutionError(
+                    "The program executed in the container crashed.",
+                    detail=f"exit code: {response['StatusCode']}, error message:\n{container.logs().decode()}",
+                    runtime=elapsed_time,
+                )
+        except (Timeout, ConnectionError) as e:
+            container.kill()
+            elapsed_time = round(default_timer() - start_time, 2)
+            if len(e.args) != 1 or not isinstance(e.args[0], ReadTimeoutError):
+                raise
+            if self.config.strict_timeouts:
+                raise ExecutionTimeout("The docker container exceeded the time limit.", runtime=elapsed_time)
+            return elapsed_time
+
+    def remove(self) -> None:
+        """Removes the image from the docker daemon.
+
+        **This will not cause the python object to be deleted.**
+        Attempting to run the image after it has been removed will cause runtime errors.
+        Will not throw an error if the image has been removed already.
+
+        Raises:
+            DockerError: When removing the image fails.
+        """
+        try:
+            client().images.remove(image=self.id, force=True)
+        except ImageNotFound:
+            pass
+        except APIError as e:
+            raise DockerError("Docker APIError thrown while removing image.", detail=str(e)) from e
+
+    def __enter__(self):
+        return self
+
+    def __exit__(self, _type: Any, _value: Any, _traceback: Any):
+        self.remove()
+
+
+class Generator(Program):
+    """A higher level interface for a team's generator."""
+
+    role: ClassVar[Role] = Role.generator
+
+    async def run(
+        self,
+        max_size: int,
+        *,
+        timeout: float | None | EllipsisType = ...,
+        space: int | None | EllipsisType = ...,
+        cpus: int | EllipsisType = ...,
+        battle_input: Encodable | None = None,
+        battle_output: type[Encodable] | None = None,
+        ui: ProgramUi | None = None,
+        set_cpus: str | None = None,
+    ) -> GeneratorResult:
+        """Executes the generator and parses its output into a problem instance.
+
+        Args:
+            max_size: Maximum size of the instance that the generator is allowed to generate.
+            timeout: Timeout for the program in seconds.
+            space: Maximum amount of memory space this program can use in bytes.
+            cpus: Number of cpu cores this program can use.
+            battle_input: Additional data that will be given to the generator.
+            battle_output: Class that will be used to parse additional data the generator outputs.
+            ui: Interface the program execution uses to update the ui.
+            set_cpus: A docker format string specifying what cpu cores the program should use, or None for any cores.
+
+        Returns:
+            Datastructure containing all info about the generator execution and the created problem instance.
+        """
+        specs = self.run_specs(timeout, space, cpus)
+        runtime = 0
+        battle_data = None
+        instance = None
+        solution = None
+        exception_info = None
+        with ProgramIO() as io:
+            try:
+                with open(io.input / "max_size.txt", "w+") as f:
+                    f.write(str(max_size))
+
+                runtime, battle_data = await self._run_inner(
+                    io=io,
+                    max_size=max_size,
+                    specs=specs,
+                    battle_input=battle_input,
+                    battle_output=battle_output,
+                    ui=ui,
+                    set_cpus=set_cpus,
+                )
+
+                try:
+                    instance = self.problem.instance_cls.decode(io.output / "instance", max_size, self.role)
+                except EncodingError:
+                    raise
+                except Exception as e:
+                    raise EncodingError("Unknown error thrown while decoding the problem instance.", detail=str(e))
+                try:
+                    instance.validate_instance()
+                except ValidationError:
+                    raise
+                except Exception as e:
+                    raise ValidationError("Unknown error thrown during instance validation.", detail=str(e))
+                if instance.size > max_size:
+                    raise ValidationError(
+                        "Instance is too large.", detail=f"Generated: {instance.size}, maximum: {max_size}"
+                    )
+                if self.problem.with_solution:
+                    try:
+                        solution = self.problem.solution_cls.decode(io.output / "solution", max_size, self.role)
+                    except EncodingError:
+                        raise
+                    except Exception as e:
+                        raise EncodingError("Unknown error thrown while decoding the solution.", detail=str(e))
+                    try:
+                        solution.validate_solution(instance, Role.generator)
+                    except ValidationError:
+                        raise
+                    except Exception as e:
+                        raise ValidationError("Unknown error thrown during solution validation.", detail=str(e))
+
+            except _WrappedException as e:
+                runtime = e.runtime
+                exception_info = ExceptionInfo.from_exception(e.inner)
+            except Exception as e:
+                exception_info = ExceptionInfo.from_exception(e)
+            return GeneratorResult(
+                info=ProgramRunInfo(runtime=runtime, overriden=specs.overriden, error=exception_info),
+                battle_data=battle_data,
+                instance=instance,
+                solution=solution,
+            )
+
+
+class Solver(Program):
+    """A higher level interface for a team's solver."""
+
+    role: ClassVar[Role] = Role.solver
+
+    def _encode_input(self, input: Path, max_size: int, instance: Instance | None) -> None:
+        assert instance is not None
+        instance.encode(input / "instance", self.role)
+
+    def _parse_output(self, output: Path, max_size: int, instance: Instance | None) -> AnySolution:
+        assert instance is not None
+        try:
+            solution = self.problem.solution_cls.decode(output / "solution", max_size, self.role, instance)
+        except EncodingError:
+            raise
+        except Exception as e:
+            raise EncodingError("Error thrown while decoding the solution.", detail=str(e)) from e
+        try:
+            solution.validate_solution(instance, Role.solver)
+        except ValidationError:
+            raise
+        except Exception as e:
+            raise ValidationError("Unknown error during solution validation.", detail=str(e)) from e
+        return solution
+
+    async def run(
+        self,
+        instance: Instance,
+        max_size: int,
+        *,
+        timeout: float | None | EllipsisType = ...,
+        space: int | None | EllipsisType = ...,
+        cpus: int | EllipsisType = ...,
+        battle_input: Encodable | None = None,
+        battle_output: type[Encodable] | None = None,
+        ui: ProgramUi | None = None,
+        set_cpus: str | None = None,
+    ) -> SolverResult:
+        """Executes the solver on the given problem instance and parses its output into a problem solution.
+
+        Args:
+            max_size: Maximum size of the instance that the generator is allowed to generate.
+            timeout: Timeout for the program in seconds.
+            space: Maximum amount of memory space this program can use in bytes.
+            cpus: Number of cpu cores this program can use.
+            battle_input: Additional data that will be given to the solver.
+            battle_output: Class that will be used to parse additional data the solver outputs.
+            ui: Interface the program execution uses to update the ui.
+            set_cpus: A docker format string specifying what cpu cores the program should use, or None for any cores.
+
+        Returns:
+            Datastructure containing all info about the solver execution and the solution it computed.
+        """
+        specs = self.run_specs(timeout, space, cpus)
+        runtime = 0
+        battle_data = None
+        solution = None
+        exception_info = None
+        with ProgramIO() as io:
+            try:
+                instance.encode(io.input / "instance", self.role)
+                runtime, battle_data = await self._run_inner(
+                    io=io,
+                    max_size=max_size,
+                    specs=specs,
+                    battle_input=battle_input,
+                    battle_output=battle_output,
+                    ui=ui,
+                    set_cpus=set_cpus,
+                )
+                try:
+                    solution = self.problem.solution_cls.decode(io.output / "solution", max_size, self.role, instance)
+                except EncodingError:
+                    raise
+                except Exception as e:
+                    raise EncodingError("Unexpected error thrown while decoding the solution.", detail=str(e))
+                try:
+                    solution.validate_solution(instance, Role.solver)
+                except ValidationError:
+                    raise
+                except Exception as e:
+                    raise ValidationError("Unexpected error during solution validation.", detail=str(e))
+
+            except _WrappedException as e:
+                runtime = e.runtime
+                exception_info = ExceptionInfo.from_exception(e.inner)
+            except Exception as e:
+                exception_info = ExceptionInfo.from_exception(e)
+            return SolverResult(
+                info=ProgramRunInfo(runtime=runtime, overriden=specs.overriden, error=exception_info),
+                battle_data=battle_data,
+                solution=solution,
+            )
+
+
+class BuildUi(Protocol):
+    """Provides and interface for the build process to update the ui."""
+
+    @abstractmethod
+    def start_build_step(self, teams: Iterable[str], timeout: float | None) -> None:
+        """Tells the ui that the build process has started."""
+
+    @abstractmethod
+    def start_build(self, team: str, role: Role) -> None:
+        """Informs the ui that a new program is being built."""
+
+    @abstractmethod
+    def finish_build(self, team: str, success: bool) -> None:
+        """Informs the ui that the current build has been finished."""
+
+
+class _TeamInfo(Protocol):
+    generator: Path
+    solver: Path
+
+
+@dataclass(frozen=True, slots=True)
+class Team:
+    """Class bundling together the programs of a team."""
+
+    name: str
+    generator: Generator
+    solver: Solver
+
+    @classmethod
+    async def build(
+        cls,
+        name: str,
+        info: _TeamInfo,
+        problem: AnyProblem,
+        config: ProgramConfigView,
+        ui: BuildUi,
+    ) -> "Team":
+        """Builds the specified docker files into images and return the corresponding team.
+
+        Args:
+            name: Name of the team.
+            info: Team info containing the paths to the program data.
+            problem: The problem class the current match is fought over.
+            config: Config for the programs.
+
+        Returns:
+            The built team.
+
+        Raises:
+            ValueError: If the team name is already in use.
+            DockerError: If the docker build fails for some reason
+        """
+        tag_name = name.lower().replace(" ", "_") if config.mode == "testing" else None
+        ui.start_build(name, Role.generator)
+        generator = await Generator.build(
+            path=info.generator,
+            problem=problem,
+            config=config,
+            team_name=tag_name,
+        )
+        try:
+            ui.start_build(name, Role.solver)
+            solver = await Solver.build(
+                path=info.solver,
+                problem=problem,
+                config=config,
+                team_name=tag_name,
+            )
+        except Exception:
+            generator.remove()
+            raise
+        return Team(name, generator, solver)
+
+    def __str__(self) -> str:
+        return self.name
+
+    def __eq__(self, o: object) -> bool:
+        if isinstance(o, Team):
+            return self.name == o.name
+        else:
+            return False
+
+    def __hash__(self) -> int:
+        return hash(self.name)
+
+    def __enter__(self):
+        return self
+
+    def __exit__(self, _type: Any, _value: Any, _traceback: Any):
+        self.cleanup()
+
+    def cleanup(self) -> None:
+        """Removes the built docker images."""
+        self.generator.remove()
+        self.solver.remove()
+
+
+@dataclass(frozen=True)
+class Matchup:
+    """Represents an individual matchup of teams."""
+
+    generator: Team
+    solver: Team
+
+    def __iter__(self) -> Iterator[Team]:
+        yield self.generator
+        yield self.solver
+
+    def __repr__(self) -> str:
+        return f"Matchup({self.generator.name}, {self.solver.name})"
+
+    def __str__(self) -> str:
+        return f"{self.generator.name} vs {self.solver.name}"
+
+
+@dataclass
+class TeamHandler:
+    """Handles building teams and cleaning them up."""
+
+    active: list[Team] = field(default_factory=list)
+    excluded: dict[str, ExceptionInfo] = field(default_factory=dict)
+    cleanup: bool = True
+
+    @classmethod
+    async def build(
+        cls,
+        infos: Mapping[str, _TeamInfo],
+        problem: AnyProblem,
+        config: ProgramConfigView,
+        ui: BuildUi,
+    ) -> Self:
+        """Builds the programs of every team.
+
+        Attempts to build the programs of every team. If any build fails, that team will be excluded and all its
+        programs cleaned up.
+
+        Args:
+            infos: Teams that participate in the match.
+            problem: Problem class that the match will be fought with.
+            config: Config options.
+
+        Returns:
+            :class:`TeamHandler` containing the info about the participating teams.
+        """
+        handler = cls(cleanup=config.mode == "tournament")
+        ui.start_build_step(infos.keys(), config.build_timeout)
+        for name, info in infos.items():
+            try:
+                team = await Team.build(name, info, problem, config, ui)
+                handler.active.append(team)
+            except Exception as e:
+                handler.excluded[name] = ExceptionInfo.from_exception(e)
+                ui.finish_build(name, False)
+            else:
+                ui.finish_build(name, True)
+        return handler
+
+    def __enter__(self) -> Self:
+        return self
+
+    def __exit__(self, _type: Any, _value: Any, _traceback: Any):
+        if self.cleanup:
+            for team in self.active:
+                team.cleanup()
+
+    @property
+    def grouped_matchups(self) -> list[tuple[Matchup, Matchup]]:
+        """All matchups, grouped by the involved teams.
+
+        Each tuple's first matchup has the first team in the group generating, the second has it solving.
+        """
+        return [(Matchup(*g), Matchup(*g[::-1])) for g in combinations(self.active, 2)]
+
+    @property
+    def matchups(self) -> list[Matchup]:
+        """All matchups that will be fought."""
+        if len(self.active) == 1:
+            return [Matchup(self.active[0], self.active[0])]
+        else:
+            return [m for pair in self.grouped_matchups for m in pair]