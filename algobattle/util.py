--- conflicted
+++ resolved
@@ -8,11 +8,7 @@
 from pathlib import Path
 from tempfile import TemporaryDirectory
 from traceback import format_exception
-<<<<<<< HEAD
-from typing import Annotated, Any, Iterable, Literal, TypeVar, Self
-=======
-from typing import Any, Iterable, Literal, LiteralString, TypeVar, Self
->>>>>>> f67edf2c
+from typing import Annotated, Any, Iterable, Literal, LiteralString, TypeVar, Self
 
 from pydantic import (
     BaseConfig,
