#!/usr/bin/env python3
"""Main battle script. Executes all possible types of battles, see battle --help for all options."""
from __future__ import annotations, generators
from configparser import ConfigParser
import sys
import os
import logging

from argparse import ArgumentParser
import datetime as dt
from pathlib import Path

import algobattle
from algobattle.match import Match
from algobattle.util import import_problem_from_path
from algobattle.docker import measure_runtime_overhead
from algobattle.ui import Ui
from algobattle.battle_wrapper import BattleWrapper

#! do not remove, even when unused!
import algobattle.sighandler
import algobattle.battle_wrappers   # type: ignore

def setup_logging(logging_path: Path, verbose_logging: bool, silent: bool):
    """Creates and returns a parent logger.

    Parameters:
    ----------
    logging_path : Path
        Path to folder where the logfile should be stored at.
    verbose_logging : bool
        Flag indicating whether to include debug messages in the output
    silent : bool
        Flag indicating whether not to pipe the logging output to stderr.

    Returns:
    ----------
    Logger:
        The Logger object.
    """
    common_logging_level = logging.INFO

    if verbose_logging:
        common_logging_level = logging.DEBUG

    logging_path.mkdir(parents=True, exist_ok=True)

    _now = dt.datetime.now()

    time_seperator = ":" if os.name == "posix" else "-"
    current_timestamp = f"{_now.year:04d}-{_now.month:02d}-{_now.day:02d}_{_now.hour:02d}{time_seperator}{_now.minute:02d}{time_seperator}{_now.second:02d}"
    logging_path /= current_timestamp + ".log"

    logging.basicConfig(handlers=[logging.FileHandler(logging_path, "w", "utf-8")],
                        level=common_logging_level,
                        format="%(asctime)s %(levelname)s: %(message)s",
                        datefmt="%H:%M:%S")

    logger = logging.getLogger("algobattle")

    if not silent:
        # Pipe logging out to console
        _consolehandler = logging.StreamHandler(stream=sys.stderr)
        _consolehandler.setLevel(common_logging_level)

        _consolehandler.setFormatter(logging.Formatter("%(message)s"))

        logger.addHandler(_consolehandler)

    logger.info(f"You can find the log files for this run in {logging_path}")
    return logger

def resolved_path(path: str) -> Path:
    return Path(path).resolve()

def create_parser() -> ArgumentParser:
    default_logging_path = Path.home() / ".algobattle_logs"
    default_config = Path(algobattle.__file__).resolve().parent / "config" / "config.ini"

    parent_parser = ArgumentParser(add_help=False)
    parent_parser.add_argument("--teams", "-t", action="extend", nargs="*", help="Any number of paths that specify teams. Either by the found folder structure or a team.ini file found there. Defaults to the problem path.")
    parent_parser.add_argument("--version", action="version", version=f"Algobattle version {algobattle.__version__}")
    parent_parser.add_argument("--verbose", dest="verbose_logging", action="store_true", help="Log all debug messages.")
    parent_parser.add_argument("--display", "-d", choices=["silent", "ui", "logs"], default="logs", help="Choose display mode, silent will hide all output, logs will pipe the logs to stderr, and ui will display a small terminal ui. Default: logs")
    parent_parser.add_argument("--output_folder", "-o", dest="folder_name", type=resolved_path, default=default_logging_path, help="Specify the folder into which the log file is written to. Can either be a relative or absolute path to folder. If nonexisting, a new folder will be created. Default: ~/.algobattle_logs/")
    parent_parser.add_argument("--config_file", "-c", dest="config", type=resolved_path, default=default_config, help="Path to a .ini configuration file to be used for the run. Defaults to the packages config.ini")
    parent_parser.add_argument("--no_overhead_calculation", dest="no_overhead_calculation", action="store_true", help="If set, the program does not benchmark the I/O of the host system to calculate the runtime overhead when started.")
    parent_parser.add_argument("--no_cleanup", action="store_true", help="Don't clean up any created docker images.")
    parent_parser.add_argument("--rounds", "-r", dest="battle_rounds", type=int, default="5", help="Number of rounds that are to be fought in the battle (points are split between all rounds). Default: 5")
    parent_parser.add_argument("--points", "-p", dest="points", type=int, default="100", help="Number of points that are to be fought for. Default: 100")
    parent_parser.add_argument("--do_not_count_points", dest="do_not_count_points", action="store_true", help="If set, points are not calculated for the run.")
    
    parser = ArgumentParser(parents=[parent_parser])
    parent_parser.add_argument("problem_path", type=resolved_path, help="Path to the parent directory of a problem file as argument.")

    subparsers = parser.add_subparsers(help="Type of battle to run.", dest="battle_type", required=True)
    for name, cls in BattleWrapper.wrapper_classes.items():
        battle_parser = subparsers.add_parser(name, parents=[parent_parser])
        for args, kwargs in cls.battle_args:
            battle_parser.add_argument(*args, **kwargs)
    
    return parser

def parse_team_info(teams: list[str]) -> list[tuple[str, Path, Path]]:
    if teams is None:
        team_paths = [options.problem_path]
    else:
        team_paths = [resolved_path(p) for p in options.teams]

    team_info: list[tuple[str, Path, Path]] = []
    for path in team_paths:
        if (path / "team.ini").exists():
            config = ConfigParser(converters={"path": resolved_path})
            config.read(path / "team.ini")
            config = config["team"]
            name = config.get("name", path.name)
            generator = config.getpath("generator", path / "generator")
            solver = config.getpath("solver", path / "solver")
            team_info.append((name, generator, solver))
        else:
            team_info.append((path.name, path / "generator", path / "solver"))
    
    for name, gen_path, sol_path in team_info:
        for role, path in [("generator", gen_path), ("solver", sol_path)]:
            if not path.exists:
                sys.exit(f"The {role} path {gen_path} used by team '{name}' does not exist in the file system! Use 'battle --help' for more information on usage and options.")
    
    return team_info

if __name__ == "__main__":
    
    options = create_parser().parse_args()

    logger = setup_logging(options.folder_name, options.verbose_logging, options.display != "logs")

    if not options.problem_path.exists():
        sys.exit(f"Problem path '{options.problem_path}' does not exist in the file system! Use 'battle --help' for more information on usage and options.")
          
    if not options.config.exists():
        sys.exit(f"Config path '{options.config}'' does not exist in the file system! Use 'battle --help' for more information on usage and options.")

    problem = import_problem_from_path(options.problem_path)
    if not problem:
        sys.exit(1)

    logger.debug(f"Options for this run: {options}")
    logger.debug(f"Contents of sys.argv: {sys.argv}")

    if options.display == "ui":
        ui = Ui(logger, logger.getEffectiveLevel())
        ui.update("Setting up match...")
    else:
        ui = None

    team_info = parse_team_info(options.teams)

<<<<<<< HEAD
    if display_ui:
        ui = Ui(logger, logger.getEffectiveLevel())
        ui.update("Setting up match...")
=======
    runtime_overhead = 0
    if not options.no_overhead_calculation:
        logger.info("Running a benchmark to determine your machines I/O overhead to start and stop docker containers...")
        runtime_overhead = measure_runtime_overhead()
        logger.info(f"Maximal measured runtime overhead is at {runtime_overhead} seconds. Adding this amount to the configured runtime.")

    if options.approximation_ratio is None:
        approximation_ratio = 1
>>>>>>> 6e669379
    else:
        approximation_ratio = options.approximation_ratio
    
<<<<<<< HEAD
    match = Match(problem, options.config, teams, ui, calculate_runtime_overhead=not options.no_overhead_calculation)
=======
    match = Match(problem, options.config, team_info, ui, runtime_overhead=runtime_overhead, approximation_ratio=approximation_ratio)
>>>>>>> 6e669379


    results = match.run(**vars(options))

    if ui is not None:
        ui.restore()

    logger.info("#" * 78)
    logger.info(f"\n{results.format()}")
    if not options.do_not_count_points:
        points = results.calculate_points(options.points)
        for team, points in points.items():
            logger.info(f"Group {team} gained {points:.1f} points.")
    
<<<<<<< HEAD
    match.cleanup()
    if not options.silent:
=======
    if not options.no_cleanup:
        match.cleanup()
    if options.display != "silent":
>>>>>>> 6e669379
        print(results.format())<|MERGE_RESOLUTION|>--- conflicted
+++ resolved
@@ -154,28 +154,12 @@
 
     team_info = parse_team_info(options.teams)
 
-<<<<<<< HEAD
-    if display_ui:
-        ui = Ui(logger, logger.getEffectiveLevel())
-        ui.update("Setting up match...")
-=======
-    runtime_overhead = 0
-    if not options.no_overhead_calculation:
-        logger.info("Running a benchmark to determine your machines I/O overhead to start and stop docker containers...")
-        runtime_overhead = measure_runtime_overhead()
-        logger.info(f"Maximal measured runtime overhead is at {runtime_overhead} seconds. Adding this amount to the configured runtime.")
-
     if options.approximation_ratio is None:
         approximation_ratio = 1
->>>>>>> 6e669379
     else:
         approximation_ratio = options.approximation_ratio
     
-<<<<<<< HEAD
-    match = Match(problem, options.config, teams, ui, calculate_runtime_overhead=not options.no_overhead_calculation)
-=======
-    match = Match(problem, options.config, team_info, ui, runtime_overhead=runtime_overhead, approximation_ratio=approximation_ratio)
->>>>>>> 6e669379
+    match = Match(problem, options.config, team_info, ui, calculate_runtime_overhead=not options.no_overhead_calculation)
 
 
     results = match.run(**vars(options))
@@ -190,12 +174,7 @@
         for team, points in points.items():
             logger.info(f"Group {team} gained {points:.1f} points.")
     
-<<<<<<< HEAD
-    match.cleanup()
-    if not options.silent:
-=======
     if not options.no_cleanup:
         match.cleanup()
     if options.display != "silent":
->>>>>>> 6e669379
         print(results.format())