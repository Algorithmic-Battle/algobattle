--- conflicted
+++ resolved
@@ -1,62 +1,58 @@
-"""Tests for all docker functions."""
-from __future__ import annotations
-import unittest
-import logging
-import random
-from pathlib import Path
-
-from algobattle.docker_util import DockerError, Image
-from . import testsproblem
-
-logging.disable(logging.CRITICAL)
-
-
-class DockerTests(unittest.TestCase):
-    """Tests for the util functions."""
-
-    @classmethod
-    def setUpClass(cls) -> None:
-        """Set up the path to the docker containers."""
-<<<<<<< HEAD
-        cls.problem_path = Path(algobattle.__file__).parent / "problems" / "testsproblem"
-=======
-        cls.problem_path = Path(testsproblem.__file__).parent
->>>>>>> 2a90ca4f
-
-    def test_build_timeout(self):
-        """Raises an error if building a container runs into a timeout."""
-        with self.assertRaises(DockerError), Image(self.problem_path / "generator_build_timeout", "gen_built_to", timeout=0.5):
-            pass
-
-    def test_build_failed(self):
-        """Raises an error if building a docker container fails for any reason other than a timeout."""
-        with self.assertRaises(DockerError), Image(self.problem_path / "generator_build_error", "gen_build_error"):
-            pass
-
-    def test_build_successful(self):
-        """Runs successfully if a docker container builds successfully."""
-        with Image(self.problem_path / "generator", "gen_succ"):
-            pass
-
-    def test_build_nonexistant_path(self):
-        """Raises an error if the path to the container does not exist in the file system."""
-        with self.assertRaises(DockerError):
-            nonexistent_file = None
-            while nonexistent_file is None or nonexistent_file.exists():
-                nonexistent_file = Path(str(random.randint(0, 2 ** 80)))
-            with Image(nonexistent_file, "foo_bar"):
-                pass
-
-    def test_run_timeout(self):
-        """`Image.run()` normally terminates when the container times out."""
-        with Image(self.problem_path / "generator_timeout", "gen_to") as image:
-            image.run(timeout=1.0)
-
-    def test_run_error(self):
-        """Raises an error if the container doesn't run successfully."""
-        with self.assertRaises(DockerError), Image(self.problem_path / "generator_execution_error", "gen_err") as image:
-            image.run(timeout=10.0)
-
-
-if __name__ == '__main__':
-    unittest.main()
+"""Tests for all docker functions."""
+from __future__ import annotations
+import unittest
+import logging
+import random
+from pathlib import Path
+
+from algobattle.docker_util import DockerError, Image
+from . import testsproblem
+
+logging.disable(logging.CRITICAL)
+
+
+class DockerTests(unittest.TestCase):
+    """Tests for the util functions."""
+
+    @classmethod
+    def setUpClass(cls) -> None:
+        """Set up the path to the docker containers."""
+        cls.problem_path = Path(testsproblem.__file__).parent
+
+    def test_build_timeout(self):
+        """Raises an error if building a container runs into a timeout."""
+        with self.assertRaises(DockerError), Image(self.problem_path / "generator_build_timeout", "gen_built_to", timeout=0.5):
+            pass
+
+    def test_build_failed(self):
+        """Raises an error if building a docker container fails for any reason other than a timeout."""
+        with self.assertRaises(DockerError), Image(self.problem_path / "generator_build_error", "gen_build_error"):
+            pass
+
+    def test_build_successful(self):
+        """Runs successfully if a docker container builds successfully."""
+        with Image(self.problem_path / "generator", "gen_succ"):
+            pass
+
+    def test_build_nonexistant_path(self):
+        """Raises an error if the path to the container does not exist in the file system."""
+        with self.assertRaises(DockerError):
+            nonexistent_file = None
+            while nonexistent_file is None or nonexistent_file.exists():
+                nonexistent_file = Path(str(random.randint(0, 2 ** 80)))
+            with Image(nonexistent_file, "foo_bar"):
+                pass
+
+    def test_run_timeout(self):
+        """`Image.run()` normally terminates when the container times out."""
+        with Image(self.problem_path / "generator_timeout", "gen_to") as image:
+            image.run(timeout=1.0)
+
+    def test_run_error(self):
+        """Raises an error if the container doesn't run successfully."""
+        with self.assertRaises(DockerError), Image(self.problem_path / "generator_execution_error", "gen_err") as image:
+            image.run(timeout=10.0)
+
+
+if __name__ == '__main__':
+    unittest.main()