"""Problem class built for tests."""
from typing import ClassVar

from algobattle.problem import ProblemModel, SolutionModel
from algobattle.util import ValidationError


class TestProblem(ProblemModel):
    """Artificial problem used for tests."""

    name: ClassVar[str] = "Tests"
    with_solution: ClassVar[bool] = False

    class Solution(SolutionModel):
        """Solution class for :cls:`Tests`."""

        semantics: bool
        quality: bool

        def validate_solution(self, instance: "TestProblem"):
            if not self.semantics:
                raise ValidationError("")

    semantics: bool

    @property
    def size(self) -> int:
        return 0

    def validate_instance(self):
        if not self.semantics:
            raise ValidationError("")

<<<<<<< HEAD
    def score(self, solver_solution: Solution, generator_solution: Solution | None, size: int) -> float:
        return solver_solution.quality
=======
    def calculate_score(self, solution: Solution, generator_solution: Solution | None) -> float:
        return solution.quality
>>>>>>> f67edf2c
<|MERGE_RESOLUTION|>--- conflicted
+++ resolved
@@ -31,10 +31,5 @@
         if not self.semantics:
             raise ValidationError("")
 
-<<<<<<< HEAD
-    def score(self, solver_solution: Solution, generator_solution: Solution | None, size: int) -> float:
-        return solver_solution.quality
-=======
-    def calculate_score(self, solution: Solution, generator_solution: Solution | None) -> float:
-        return solution.quality
->>>>>>> f67edf2c
+    def score(self, solver_solution: Solution, generator_solution: Solution | None) -> float:
+        return solver_solution.quality